package chserver

import (
	"context"
	"crypto/rand"
	"crypto/sha256"
	"crypto/tls"
	"errors"
	"fmt"
	"net"
	"net/http"
	"net/smtp"
	"net/url"
	"os/exec"
	"path"
	"path/filepath"
	"regexp"
	"strings"
	"time"

	"github.com/cloudradar-monitoring/rport/share/files"

	mapset "github.com/deckarep/golang-set"
	"github.com/jpillora/requestlog"

	"github.com/cloudradar-monitoring/rport/server/api/message"
	"github.com/cloudradar-monitoring/rport/server/auditlog"
	"github.com/cloudradar-monitoring/rport/server/clients/clienttunnel"
	"github.com/cloudradar-monitoring/rport/server/ports"
	chshare "github.com/cloudradar-monitoring/rport/share"
	"github.com/cloudradar-monitoring/rport/share/email"
	"github.com/cloudradar-monitoring/rport/share/logger"
)

type APIConfig struct {
	Address            string  `mapstructure:"address"`
	Auth               string  `mapstructure:"auth"`
	AuthFile           string  `mapstructure:"auth_file"`
	AuthUserTable      string  `mapstructure:"auth_user_table"`
	AuthGroupTable     string  `mapstructure:"auth_group_table"`
	AuthHeader         string  `mapstructure:"auth_header"`
	UserHeader         string  `mapstructure:"user_header"`
	CreateMissingUsers bool    `mapstructure:"create_missing_users"`
	DefaultUserGroup   string  `mapstructure:"default_user_group"`
	JWTSecret          string  `mapstructure:"jwt_secret"`
	DocRoot            string  `mapstructure:"doc_root"`
	CertFile           string  `mapstructure:"cert_file"`
	KeyFile            string  `mapstructure:"key_file"`
	AccessLogFile      string  `mapstructure:"access_log_file"`
	UserLoginWait      float32 `mapstructure:"user_login_wait"`
	MaxFailedLogin     int     `mapstructure:"max_failed_login"`
	BanTime            int     `mapstructure:"ban_time"`

	TwoFATokenDelivery       string                 `mapstructure:"two_fa_token_delivery"`
	TwoFATokenTTLSeconds     int                    `mapstructure:"two_fa_token_ttl_seconds"`
	TwoFASendTimeout         time.Duration          `mapstructure:"two_fa_send_timeout"`
	TwoFASendToType          message.ValidationType `mapstructure:"two_fa_send_to_type"`
	TwoFASendToRegex         string                 `mapstructure:"two_fa_send_to_regex"`
	twoFASendToRegexCompiled *regexp.Regexp

	AuditLog                auditlog.Config `mapstructure:",squash"`
	TotPEnabled             bool            `mapstructure:"totp_enabled"`
	TotPLoginSessionTimeout time.Duration   `mapstructure:"totp_login_session_ttl"`
	TotPAccountName         string          `mapstructure:"totp_account_name"`
}

func (c *APIConfig) IsTwoFAOn() bool {
	return c.TwoFATokenDelivery != ""
}

func (c *APIConfig) parseAndValidate2FASendToType() error {
	if c.TwoFASendToType != message.ValidationNone &&
		c.TwoFASendToType != message.ValidationEmail &&
		c.TwoFASendToType != message.ValidationRegex {
		return fmt.Errorf("invalid api.two_fa_send_to_type: %q", c.TwoFASendToType)
	}

	if c.TwoFASendToType == message.ValidationRegex {
		regex, err := regexp.Compile(c.TwoFASendToRegex)
		if err != nil {
			return fmt.Errorf("invalid api.two_fa_send_to_regex: %v", err)
		}
		c.twoFASendToRegexCompiled = regex
	}

	return nil
}

const (
	MinKeepLostClients = time.Second
	MaxKeepLostClients = 7 * 24 * time.Hour

	DefaultVaultDBName = "vault.sqlite.db"

	socketPrefix = "socket:"
)

type LogConfig struct {
	LogOutput logger.LogOutput `mapstructure:"log_file"`
	LogLevel  logger.LogLevel  `mapstructure:"log_level"`
}

type ServerConfig struct {
<<<<<<< HEAD
	ListenAddress              string                    `mapstructure:"address"`
	URL                        string                    `mapstructure:"url"`
	KeySeed                    string                    `mapstructure:"key_seed"`
	Auth                       string                    `mapstructure:"auth"`
	AuthFile                   string                    `mapstructure:"auth_file"`
	AuthTable                  string                    `mapstructure:"auth_table"`
	Proxy                      string                    `mapstructure:"proxy"`
	UsedPortsRaw               []string                  `mapstructure:"used_ports"`
	ExcludedPortsRaw           []string                  `mapstructure:"excluded_ports"`
	DataDir                    string                    `mapstructure:"data_dir"`
	KeepLostClients            time.Duration             `mapstructure:"keep_lost_clients"`
	CleanupClients             time.Duration             `mapstructure:"cleanup_clients_interval"`
	MaxRequestBytes            int64                     `mapstructure:"max_request_bytes"`
	MaxRequestBytesClient      int64                     `mapstructure:"max_request_bytes_client"`
	MaxFilePushSize            int64                     `mapstructure:"max_filepush_size"`
	CheckPortTimeout           time.Duration             `mapstructure:"check_port_timeout"`
	RunRemoteCmdTimeoutSec     int                       `mapstructure:"run_remote_cmd_timeout_sec"`
	AuthWrite                  bool                      `mapstructure:"auth_write"`
	AuthMultiuseCreds          bool                      `mapstructure:"auth_multiuse_creds"`
	EquateClientauthidClientid bool                      `mapstructure:"equate_clientauthid_clientid"`
	AllowRoot                  bool                      `mapstructure:"allow_root"`
	ClientLoginWait            float32                   `mapstructure:"client_login_wait"`
	MaxFailedLogin             int                       `mapstructure:"max_failed_login"`
	BanTime                    int                       `mapstructure:"ban_time"`
	EnableWsTestEndpoints      bool                      `mapstructure:"enable_ws_test_endpoints"`
	TunnelProxyConfig          clients.TunnelProxyConfig `mapstructure:",squash"`
=======
	ListenAddress              string                         `mapstructure:"address"`
	URL                        string                         `mapstructure:"url"`
	KeySeed                    string                         `mapstructure:"key_seed"`
	Auth                       string                         `mapstructure:"auth"`
	AuthFile                   string                         `mapstructure:"auth_file"`
	AuthTable                  string                         `mapstructure:"auth_table"`
	Proxy                      string                         `mapstructure:"proxy"`
	UsedPortsRaw               []string                       `mapstructure:"used_ports"`
	ExcludedPortsRaw           []string                       `mapstructure:"excluded_ports"`
	DataDir                    string                         `mapstructure:"data_dir"`
	KeepLostClients            time.Duration                  `mapstructure:"keep_lost_clients"`
	CleanupClients             time.Duration                  `mapstructure:"cleanup_clients_interval"`
	MaxRequestBytes            int64                          `mapstructure:"max_request_bytes"`
	MaxRequestBytesClient      int64                          `mapstructure:"max_request_bytes_client"`
	CheckPortTimeout           time.Duration                  `mapstructure:"check_port_timeout"`
	RunRemoteCmdTimeoutSec     int                            `mapstructure:"run_remote_cmd_timeout_sec"`
	AuthWrite                  bool                           `mapstructure:"auth_write"`
	AuthMultiuseCreds          bool                           `mapstructure:"auth_multiuse_creds"`
	EquateClientauthidClientid bool                           `mapstructure:"equate_clientauthid_clientid"`
	AllowRoot                  bool                           `mapstructure:"allow_root"`
	ClientLoginWait            float32                        `mapstructure:"client_login_wait"`
	MaxFailedLogin             int                            `mapstructure:"max_failed_login"`
	BanTime                    int                            `mapstructure:"ban_time"`
	EnableWsTestEndpoints      bool                           `mapstructure:"enable_ws_test_endpoints"`
	TunnelProxyConfig          clienttunnel.TunnelProxyConfig `mapstructure:",squash"`
>>>>>>> 56e6369f

	allowedPorts mapset.Set
	authID       string
	authPassword string
}

type DatabaseConfig struct {
	Type     string `mapstructure:"db_type"`
	Host     string `mapstructure:"db_host"`
	User     string `mapstructure:"db_user"`
	Password string `mapstructure:"db_password"`
	Name     string `mapstructure:"db_name"`

	driver string
	dsn    string
}

type PushoverConfig struct {
	APIToken string `mapstructure:"api_token"`
	UserKey  string `mapstructure:"user_key"`
}

func (c *PushoverConfig) Validate() error {
	if c.APIToken == "" {
		return errors.New("pushover.api_token is required")
	}

	p := message.NewPushoverService(c.APIToken)
	err := p.ValidateReceiver(context.Background(), c.UserKey)
	if err != nil {
		return fmt.Errorf("invalid pushover.api_token and pushover.user_key: %v", err)

	}

	return nil
}

type SMTPConfig struct {
	Server       string `mapstructure:"server"`
	AuthUsername string `mapstructure:"auth_username"`
	AuthPassword string `mapstructure:"auth_password"`
	SenderEmail  string `mapstructure:"sender_email"`
	Secure       bool   `mapstructure:"secure"`
}

func (c *SMTPConfig) Validate() error {
	if c.Server == "" {
		return errors.New("smtp.server is required")
	}
	host, _, err := net.SplitHostPort(c.Server)
	if err != nil {
		return fmt.Errorf("invalid smtp.server, expected to be server and port separated by a colon. e.g. 'smtp.gmail.com:587'; error: %v", err)
	}

	if err := email.Validate(c.SenderEmail); err != nil {
		return fmt.Errorf("invalid smtp.sender_email: %v", err)
	}

	var client *smtp.Client
	if c.Secure {
		tlsConfig := &tls.Config{
			ServerName: host,
			MinVersion: tls.VersionTLS12,
		}
		conn, err := tls.Dial("tcp", c.Server, tlsConfig)
		if err != nil {
			return fmt.Errorf("could not connect to smtp.server using TLS: %v", err)
		}

		client, err = smtp.NewClient(conn, host)
		if err != nil {
			return fmt.Errorf("could not init smtp client to smtp.server: %v", err)
		}
		defer client.Close()
	} else {
		client, err = smtp.Dial(c.Server)
		if err != nil {
			return fmt.Errorf("could not connect to smtp.server: %v", err)
		}
		defer client.Close()

		// use TLS if available
		if ok, _ := client.Extension("STARTTLS"); ok {
			tlsConfig := &tls.Config{
				ServerName: host,
				MinVersion: tls.VersionTLS12,
			}
			if err = client.StartTLS(tlsConfig); err != nil {
				return fmt.Errorf("failed to start tls: %v", err)
			}
		}
	}

	if c.AuthUsername != "" || c.AuthPassword != "" {
		err = client.Auth(smtp.PlainAuth("", c.AuthUsername, c.AuthPassword, host))
		if err != nil {
			return fmt.Errorf("failed to connect to smtp server using provided auth_username and auth_password: %v", err)
		}
	}

	return nil
}

type MonitoringConfig struct {
	DataStorageDays int64 `mapstructure:"data_storage_days"`
}

type Config struct {
	Server     ServerConfig     `mapstructure:"server"`
	Logging    LogConfig        `mapstructure:"logging"`
	API        APIConfig        `mapstructure:"api"`
	Database   DatabaseConfig   `mapstructure:"database"`
	Pushover   PushoverConfig   `mapstructure:"pushover"`
	SMTP       SMTPConfig       `mapstructure:"smtp"`
	Monitoring MonitoringConfig `mapstructure:"monitoring"`
}

func (c *Config) GetVaultDBPath() string {
	return path.Join(c.Server.DataDir, DefaultVaultDBName)
}

func (c *Config) GetUploadDir() string {
	return filepath.Join(c.Server.DataDir, files.DefaultUploadTempFolder)
}

func (c *Config) InitRequestLogOptions() *requestlog.Options {
	o := requestlog.DefaultOptions
	o.Writer = c.Logging.LogOutput.File
	o.Filter = func(r *http.Request, code int, duration time.Duration, size int64) bool {
		return c.Logging.LogLevel == logger.LogLevelInfo || c.Logging.LogLevel == logger.LogLevelDebug
	}
	return &o
}

func (c *Config) AllowedPorts() mapset.Set {
	return c.Server.allowedPorts
}

func (c *Config) ParseAndValidate() error {
	if c.Server.URL == "" {
		c.Server.URL = "http://" + c.Server.ListenAddress
	}
	u, err := url.Parse(c.Server.URL)
	if err != nil {
		return fmt.Errorf("invalid connection url %s. %s", u, err)
	}
	if u.Host == "" {
		return fmt.Errorf("invalid connection url %s. must be absolute url", u)
	}

	if err := c.Server.parseAndValidatePorts(); err != nil {
		return err
	}

	if err := c.Server.TunnelProxyConfig.ParseAndValidate(); err != nil {
		return err
	}

	if c.Server.DataDir == "" {
		return errors.New("'data directory path' cannot be empty")
	}

	if c.Server.KeepLostClients != 0 && (c.Server.KeepLostClients.Nanoseconds() < MinKeepLostClients.Nanoseconds() ||
		c.Server.KeepLostClients.Nanoseconds() > MaxKeepLostClients.Nanoseconds()) {
		return fmt.Errorf("expected 'Keep Lost Clients' can be in range [%v, %v], actual: %v", MinKeepLostClients, MaxKeepLostClients, c.Server.KeepLostClients)
	}

	if err := c.parseAndValidateClientAuth(); err != nil {
		return err
	}

	if err := c.parseAndValidateAPI(); err != nil {
		return fmt.Errorf("API: %v", err)
	}

	if err := c.Database.ParseAndValidate(); err != nil {
		return err
	}

	return nil
}

func (c *Config) parseAndValidateClientAuth() error {
	if c.Server.Auth == "" && c.Server.AuthFile == "" && c.Server.AuthTable == "" {
		return errors.New("client authentication must be enabled: set either 'auth', 'auth_file' or 'auth_table'")
	}

	if c.Server.AuthFile != "" && c.Server.Auth != "" {
		return errors.New("'auth_file' and 'auth' are both set: expected only one of them")
	}
	if c.Server.AuthFile != "" && c.Server.AuthTable != "" {
		return errors.New("'auth_file' and 'auth_table' are both set: expected only one of them")
	}
	if c.Server.Auth != "" && c.Server.AuthTable != "" {
		return errors.New("'auth' and 'auth_table' are both set: expected only one of them")
	}

	if c.Server.AuthTable != "" && c.Database.Type == "" {
		return errors.New("'db_type' must be set when 'auth_table' is set")
	}

	if c.Server.Auth != "" {
		c.Server.authID, c.Server.authPassword = chshare.ParseAuth(c.Server.Auth)
		if c.Server.authID == "" || c.Server.authPassword == "" {
			return fmt.Errorf("invalid client auth credentials, expected '<client-id>:<password>', got %q", c.Server.Auth)
		}
	}

	return nil
}

func (c *Config) parseAndValidateAPI() error {
	if c.API.Address != "" {
		// API enabled
		err := c.parseAndValidateAPIAuth()
		if err != nil {
			return err
		}
		err = c.parseAndValidateAPIHTTPSOptions()
		if err != nil {
			return err
		}
		if c.API.JWTSecret == "" {
			c.API.JWTSecret, err = generateJWTSecret()
			if err != nil {
				return err
			}
		}
		err = c.parseAndValidate2FA()
		if err != nil {
			return err
		}

		err = c.parseAndValidateTotPSecret()
		if err != nil {
			return err
		}
	} else {
		// API disabled
		if c.API.DocRoot != "" {
			return errors.New("to use document root you need to specify API address")
		}

	}
	err := c.API.AuditLog.Validate()
	if err != nil {
		return err
	}
	return nil
}

func (c *Config) parseAndValidateTotPSecret() error {
	if c.API.TwoFATokenDelivery != "" && c.API.TotPEnabled {
		return errors.New("conflicting 2FA configuration, two factor auth and totp_enabled options cannot be both enabled")
	}

	return nil
}

func (c *Config) parseAndValidate2FA() error {
	if c.API.TwoFATokenDelivery == "" {
		return nil
	}

	if c.API.Auth != "" {
		return errors.New("2FA is not available if you use a single static user-password pair")
	}

	// TODO: to do better handling, maybe with using enums
	switch c.API.TwoFATokenDelivery {
	case "pushover":
		return c.Pushover.Validate()
	case "smtp":
		return c.SMTP.Validate()
	default:
		// if the setting is a valid executable we set script delivery
		if _, err := exec.LookPath(c.API.TwoFATokenDelivery); err == nil {
			return c.API.parseAndValidate2FASendToType()
		}
	}

	return fmt.Errorf("unknown 2fa token delivery method: %s", c.API.TwoFATokenDelivery)
}

func (c *Config) parseAndValidateAPIAuth() error {
	if c.API.AuthFile == "" && c.API.Auth == "" && c.API.AuthUserTable == "" {
		return errors.New("authentication must be enabled: set either 'auth', 'auth_file' or 'auth_user_table'")
	}

	if c.API.AuthFile != "" && c.API.Auth != "" {
		return errors.New("'auth_file' and 'auth' are both set: expected only one of them")
	}

	if c.API.AuthUserTable != "" && c.API.Auth != "" {
		return errors.New("'auth_user_table' and 'auth' are both set: expected only one of them")
	}

	if c.API.AuthUserTable != "" && c.API.AuthFile != "" {
		return errors.New("'auth_user_table' and 'auth_file' are both set: expected only one of them")
	}

	if c.API.AuthUserTable != "" && c.API.AuthGroupTable == "" {
		return errors.New("when 'auth_user_table' is set, 'auth_group_table' must be set as well")
	}

	if c.API.AuthUserTable != "" && c.Database.Type == "" {
		return errors.New("'db_type' must be set when 'auth_user_table' is set")
	}

	if c.API.AuthHeader != "" {
		if c.API.Auth != "" {
			return errors.New("'auth_header' cannot be used with single user 'auth'")
		}
		if c.API.UserHeader == "" {
			return errors.New("'user_header' must be set when 'auth_header' is set")
		}
	}

	return nil
}

func (c *Config) parseAndValidateAPIHTTPSOptions() error {
	if c.API.CertFile == "" && c.API.KeyFile == "" {
		return nil
	}
	if c.API.CertFile != "" && c.API.KeyFile == "" {
		return errors.New("when 'cert_file' is set, 'key_file' must be set as well")
	}
	if c.API.CertFile == "" && c.API.KeyFile != "" {
		return errors.New("when 'key_file' is set, 'cert_file' must be set as well")
	}
	_, err := tls.LoadX509KeyPair(c.API.CertFile, c.API.KeyFile)
	if err != nil {
		return fmt.Errorf("invalid 'cert_file', 'key_file': %v", err)
	}
	return nil
}

func (s *ServerConfig) parseAndValidatePorts() error {
	usedPorts, err := ports.TryParsePortRanges(s.UsedPortsRaw)
	if err != nil {
		return fmt.Errorf("can't parse 'used_ports': %s", err)
	}

	excludedPorts, err := ports.TryParsePortRanges(s.ExcludedPortsRaw)
	if err != nil {
		return fmt.Errorf("can't parse 'excluded_ports': %s", err)
	}

	s.allowedPorts = usedPorts.Difference(excludedPorts)

	if s.allowedPorts.Cardinality() == 0 {
		return errors.New("invalid 'used_ports', 'excluded_ports': at least one port should be available for port assignment")
	}

	return nil
}

func (d *DatabaseConfig) ParseAndValidate() error {
	switch d.Type {
	case "":
		return nil
	case "mysql":
		d.driver = "mysql"
		d.dsn = ""
		if d.User != "" {
			d.dsn += d.User
			if d.Password != "" {
				d.dsn += ":"
				d.dsn += d.Password
			}
			d.dsn += "@"
		}
		if d.Host != "" {
			if strings.HasPrefix(d.Host, socketPrefix) {
				d.dsn += fmt.Sprintf("unix(%s)", strings.TrimPrefix(d.Host, socketPrefix))
			} else {
				d.dsn += fmt.Sprintf("tcp(%s)", d.Host)
			}
		}
		d.dsn += "/"
		d.dsn += d.Name
	case "sqlite":
		d.driver = "sqlite3"
		d.dsn = d.Name
	default:
		return fmt.Errorf("invalid 'db_type', expected 'mysql' or 'sqlite', got %q", d.Type)
	}

	return nil
}

func (d *DatabaseConfig) dsnForLogs() string {
	if d.Password != "" {
		// hide the password
		return strings.Replace(d.dsn, ":"+d.Password, ":***", 1)
	}
	return d.dsn
}

func generateJWTSecret() (string, error) {
	data := make([]byte, 10)
	if _, err := rand.Read(data); err != nil {
		return "", fmt.Errorf("can't generate API JWT secret: %s", err)
	}
	return fmt.Sprintf("%x", sha256.Sum256(data)), nil
}<|MERGE_RESOLUTION|>--- conflicted
+++ resolved
@@ -101,34 +101,6 @@
 }
 
 type ServerConfig struct {
-<<<<<<< HEAD
-	ListenAddress              string                    `mapstructure:"address"`
-	URL                        string                    `mapstructure:"url"`
-	KeySeed                    string                    `mapstructure:"key_seed"`
-	Auth                       string                    `mapstructure:"auth"`
-	AuthFile                   string                    `mapstructure:"auth_file"`
-	AuthTable                  string                    `mapstructure:"auth_table"`
-	Proxy                      string                    `mapstructure:"proxy"`
-	UsedPortsRaw               []string                  `mapstructure:"used_ports"`
-	ExcludedPortsRaw           []string                  `mapstructure:"excluded_ports"`
-	DataDir                    string                    `mapstructure:"data_dir"`
-	KeepLostClients            time.Duration             `mapstructure:"keep_lost_clients"`
-	CleanupClients             time.Duration             `mapstructure:"cleanup_clients_interval"`
-	MaxRequestBytes            int64                     `mapstructure:"max_request_bytes"`
-	MaxRequestBytesClient      int64                     `mapstructure:"max_request_bytes_client"`
-	MaxFilePushSize            int64                     `mapstructure:"max_filepush_size"`
-	CheckPortTimeout           time.Duration             `mapstructure:"check_port_timeout"`
-	RunRemoteCmdTimeoutSec     int                       `mapstructure:"run_remote_cmd_timeout_sec"`
-	AuthWrite                  bool                      `mapstructure:"auth_write"`
-	AuthMultiuseCreds          bool                      `mapstructure:"auth_multiuse_creds"`
-	EquateClientauthidClientid bool                      `mapstructure:"equate_clientauthid_clientid"`
-	AllowRoot                  bool                      `mapstructure:"allow_root"`
-	ClientLoginWait            float32                   `mapstructure:"client_login_wait"`
-	MaxFailedLogin             int                       `mapstructure:"max_failed_login"`
-	BanTime                    int                       `mapstructure:"ban_time"`
-	EnableWsTestEndpoints      bool                      `mapstructure:"enable_ws_test_endpoints"`
-	TunnelProxyConfig          clients.TunnelProxyConfig `mapstructure:",squash"`
-=======
 	ListenAddress              string                         `mapstructure:"address"`
 	URL                        string                         `mapstructure:"url"`
 	KeySeed                    string                         `mapstructure:"key_seed"`
@@ -143,6 +115,7 @@
 	CleanupClients             time.Duration                  `mapstructure:"cleanup_clients_interval"`
 	MaxRequestBytes            int64                          `mapstructure:"max_request_bytes"`
 	MaxRequestBytesClient      int64                          `mapstructure:"max_request_bytes_client"`
+	MaxFilePushSize            int64                          `mapstructure:"max_filepush_size"`
 	CheckPortTimeout           time.Duration                  `mapstructure:"check_port_timeout"`
 	RunRemoteCmdTimeoutSec     int                            `mapstructure:"run_remote_cmd_timeout_sec"`
 	AuthWrite                  bool                           `mapstructure:"auth_write"`
@@ -154,7 +127,6 @@
 	BanTime                    int                            `mapstructure:"ban_time"`
 	EnableWsTestEndpoints      bool                           `mapstructure:"enable_ws_test_endpoints"`
 	TunnelProxyConfig          clienttunnel.TunnelProxyConfig `mapstructure:",squash"`
->>>>>>> 56e6369f
 
 	allowedPorts mapset.Set
 	authID       string
