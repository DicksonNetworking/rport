package chserver

import (
	"context"
	"errors"
	"fmt"
	"path"
	"runtime"
	"sync"
	"time"

	"github.com/jmoiron/sqlx"
	"golang.org/x/crypto/ssh"
	"golang.org/x/sync/errgroup"

	// sql drivers
	_ "github.com/go-sql-driver/mysql"
	_ "github.com/mattn/go-sqlite3"

	"github.com/patrickmn/go-cache"

	"github.com/cloudradar-monitoring/rport/db/migration/client_groups"
	clientsmigration "github.com/cloudradar-monitoring/rport/db/migration/clients"
	jobsmigration "github.com/cloudradar-monitoring/rport/db/migration/jobs"
	"github.com/cloudradar-monitoring/rport/db/sqlite"
	rportplus "github.com/cloudradar-monitoring/rport/plus"
	"github.com/cloudradar-monitoring/rport/server/api/jobs"
	"github.com/cloudradar-monitoring/rport/server/api/jobs/schedule"
	"github.com/cloudradar-monitoring/rport/server/api/session"
	"github.com/cloudradar-monitoring/rport/server/auditlog"
	"github.com/cloudradar-monitoring/rport/server/cgroups"
	"github.com/cloudradar-monitoring/rport/server/chconfig"
	"github.com/cloudradar-monitoring/rport/server/clients"
	"github.com/cloudradar-monitoring/rport/server/clientsauth"
	"github.com/cloudradar-monitoring/rport/server/clientservice"
	"github.com/cloudradar-monitoring/rport/server/monitoring"
	"github.com/cloudradar-monitoring/rport/server/ports"
	"github.com/cloudradar-monitoring/rport/server/scheduler"
	chshare "github.com/cloudradar-monitoring/rport/share"
	"github.com/cloudradar-monitoring/rport/share/capabilities"
	"github.com/cloudradar-monitoring/rport/share/files"
	"github.com/cloudradar-monitoring/rport/share/logger"
	"github.com/cloudradar-monitoring/rport/share/models"
	"github.com/cloudradar-monitoring/rport/share/ws"
)

const (
	cleanupMeasurementsInterval = time.Minute * 2
	cleanupAPISessionsInterval  = time.Hour
	cleanupJobsInterval         = time.Hour
	LogNumGoRoutinesInterval    = time.Minute * 2
)

// Server represents a rport service
type Server struct {
	*logger.Logger
	clientListener      *ClientListener
	apiListener         *APIListener
	config              *chconfig.Config
<<<<<<< HEAD
	clientService       clientservice.ClientService
=======
	clientService       clients.ClientService
>>>>>>> 289e80c4
	clientDB            *sqlx.DB
	clientAuthProvider  clientsauth.Provider
	jobProvider         JobProvider
	clientGroupProvider cgroups.ClientGroupProvider
	monitoringService   monitoring.Service
	authDB              *sqlx.DB
	uiJobWebSockets     ws.WebSocketCache // used to push job result to UI
	uploadWebSockets    sync.Map
	jobsDoneChannel     jobResultChanMap // used for sequential command execution to know when command is finished
	auditLog            *auditlog.AuditLog
	capabilities        *models.Capabilities
	scheduleManager     *schedule.Manager
	filesAPI            files.FileAPI
	plusManager         rportplus.Manager
}

type ServerOpts struct {
	FilesAPI    files.FileAPI
	PlusManager rportplus.Manager
}

// NewServer creates and returns a new rport server
func NewServer(ctx context.Context, config *chconfig.Config, opts *ServerOpts) (*Server, error) {
	s := &Server{
		Logger:           logger.NewLogger("server", config.Logging.LogOutput, config.Logging.LogLevel),
		config:           config,
		uiJobWebSockets:  ws.NewWebSocketCache(),
		uploadWebSockets: sync.Map{},
		jobsDoneChannel: jobResultChanMap{
			m: make(map[string]chan *models.Job),
		},
	}

	filesAPI := opts.FilesAPI
	s.plusManager = opts.PlusManager

	privateKey, err := initPrivateKey(config.Server.KeySeed)
	if err != nil {
		return nil, err
	}
	fingerprint := chshare.FingerprintKey(privateKey.PublicKey())
	s.Infof("Fingerprint %s", fingerprint)

	s.Infof("data directory path: %q", config.Server.DataDir)
	if config.Server.DataDir == "" {
		return nil, errors.New("data directory cannot be empty")
	}

	// create --data-dir path if not exist
	if makedirErr := filesAPI.MakeDirAll(config.Server.DataDir); makedirErr != nil {
		return nil, fmt.Errorf("failed to create data dir %q: %v", config.Server.DataDir, makedirErr)
	}

	// store fingerprint in file
	fingerprintFile := path.Join(config.Server.DataDir, "rportd-fingerprint.txt")
	if err := filesAPI.Write(fingerprintFile, fingerprint); err != nil {
		// juts log it and proceed
		s.Errorf("Failed to store fingerprint %q in file %q: %v", fingerprint, fingerprintFile, err)
	}

	jobsDB, err := sqlite.New(
		path.Join(config.Server.DataDir, "jobs.db"),
		jobsmigration.AssetNames(),
		jobsmigration.Asset,
		config.Server.GetSQLiteDataSourceOptions(),
	)
	if err != nil {
		return nil, fmt.Errorf("failed to create jobs DB instance: %v", err)
	}

	s.jobProvider = jobs.NewSqliteProvider(jobsDB, s.Logger)

	groupsDB, err := sqlite.New(
		path.Join(config.Server.DataDir, "client_groups.db"),
		client_groups.AssetNames(),
		client_groups.Asset,
		config.Server.GetSQLiteDataSourceOptions(),
	)
	if err != nil {
		return nil, fmt.Errorf("failed to create client_groups DB instance: %v", err)
	}

	s.clientGroupProvider, err = cgroups.NewSqliteProvider(groupsDB)
	if err != nil {
		return nil, err
	}

	// create monitoringProvider and monitoringService
	monitoringProvider, err := monitoring.NewSqliteProvider(
		path.Join(config.Server.DataDir, "monitoring.db"),
		config.Server.GetSQLiteDataSourceOptions(),
		s.Logger,
	)
	if err != nil {
		return nil, err
	}
	s.monitoringService = monitoring.NewService(monitoringProvider)

	s.clientDB, err = sqlite.New(
		path.Join(config.Server.DataDir, "clients.db"),
		clientsmigration.AssetNames(),
		clientsmigration.Asset,
		config.Server.GetSQLiteDataSourceOptions(),
	)
	if err != nil {
		return nil, fmt.Errorf("failed to create clients DB instance: %v", err)
	}

	// keepDisconnectedClients is nil when cleanup of clients is disabled (keep clients forever)
	var keepDisconnectedClients *time.Duration
	if config.Server.PurgeDisconnectedClients {
		keepDisconnectedClients = &config.Server.KeepDisconnectedClients
	}

<<<<<<< HEAD
	s.clientService, err = clientservice.Init(
=======
	s.clientService, err = clients.InitClientService(
>>>>>>> 289e80c4
		ctx,
		&s.config.Server.InternalTunnelProxyConfig,
		ports.NewPortDistributor(config.AllowedPorts()),
		s.clientDB,
		keepDisconnectedClients,
		s.Logger,
	)
	if err != nil {
		return nil, err
	}

	s.auditLog, err = auditlog.New(
		logger.NewLogger("auditlog", config.Logging.LogOutput, config.Logging.LogLevel),
		s.clientService,
		s.config.Server.DataDir,
		s.config.API.AuditLog,
		s.config.Server.GetSQLiteDataSourceOptions(),
	)
	if err != nil {
		return nil, err
	}

	if config.Database.Driver != "" {
		s.authDB, err = sqlx.Connect(config.Database.Driver, config.Database.Dsn)
		if err != nil {
			return nil, err
		}
		s.Infof("DB: successfully connected to %s", config.Database.DsnForLogs())
	}

	s.clientAuthProvider, err = getClientProvider(config, s.authDB)
	if err != nil {
		return nil, err
	}

	s.clientListener, err = NewClientListener(s, privateKey)
	if err != nil {
		return nil, err
	}

	s.filesAPI = filesAPI

	s.apiListener, err = NewAPIListener(s, fingerprint)
	if err != nil {
		return nil, err
	}

	s.capabilities = capabilities.NewServerCapabilities()

	s.scheduleManager, err = schedule.New(ctx, s.Logger, jobsDB, s.apiListener, config.Server.RunRemoteCmdTimeoutSec)
	if err != nil {
		return nil, err
	}

	return s, nil
}

func getClientProvider(config *chconfig.Config, db *sqlx.DB) (clientsauth.Provider, error) {
	if config.Server.AuthTable != "" {
		return clientsauth.NewDatabaseProvider(db, config.Server.AuthTable), nil
	}

	if config.Server.AuthFile != "" {
		return clientsauth.NewFileProvider(config.Server.AuthFile, cache.New(60*time.Minute, 15*time.Minute)), nil
	}

	if config.Server.Auth != "" {
		return clientsauth.NewSingleProvider(config.Server.AuthID, config.Server.AuthPassword), nil
	}

	return nil, errors.New("client authentication must to be enabled: set either 'auth' or 'auth_file'")
}

func initPrivateKey(seed string) (ssh.Signer, error) {
	//generate private key (optionally using seed)
	key, err := chshare.GenerateKey(seed)
	if err != nil {
		return nil, fmt.Errorf("failed to generate key seed: %s", err)
	}
	//convert into ssh.PrivateKey
	private, err := ssh.ParsePrivateKey(key)
	if err != nil {
		return nil, fmt.Errorf("failed to parse key: %s", err)
	}
	return private, nil
}

// Run is responsible for starting the rport service
func (s *Server) Run() error {
	ctx := context.Background()

	if err := s.Start(); err != nil {
		return err
	}

	// TODO(m-terel): add graceful shutdown of background task
	if s.config.Server.PurgeDisconnectedClients {
		s.Infof("Period to keep disconnected clients is set to %v", s.config.Server.KeepDisconnectedClients)
		go scheduler.Run(ctx, s.Logger, clients.NewCleanupTask(s.Logger, s.clientListener.clientService.GetRepo()), s.config.Server.PurgeDisconnectedClientsInterval)
		s.Infof("Task to purge disconnected clients will run with interval %v", s.config.Server.PurgeDisconnectedClientsInterval)
	} else {
		s.Debugf("Task to purge disconnected clients disabled")
	}

	//Run a task to Check the client connections status by sending and receiving pings
	go scheduler.Run(ctx, s.Logger, NewClientsStatusCheckTask(
		s.Logger,
		s.clientListener.clientService.GetRepo(),
		s.config.Server.CheckClientsConnectionInterval,
		s.config.Server.CheckClientsConnectionTimeout,
	), s.config.Server.CheckClientsConnectionInterval)
	s.Infof("Task to check the clients connection status will run with interval %v", s.config.Server.CheckClientsConnectionInterval)

	cleaningPeriod := time.Hour * 24 * time.Duration(s.config.Monitoring.DataStorageDays)
	go scheduler.Run(ctx, s.Logger, monitoring.NewCleanupTask(s.Logger, s.monitoringService, cleaningPeriod), cleanupMeasurementsInterval)
	s.Infof("Task to cleanup measurements will run with interval %v", cleanupMeasurementsInterval)

	go scheduler.Run(ctx, s.Logger, session.NewCleanupTask(s.apiListener.apiSessions), cleanupAPISessionsInterval)
	s.Infof("Task to cleanup expired api sessions will run with interval %v", cleanupAPISessionsInterval)

	go scheduler.Run(ctx, s.Logger, jobs.NewCleanupTask(s.jobProvider, s.config.Server.JobsMaxResults), cleanupJobsInterval)
	s.Infof("Task to cleanup jobs will run with interval %v", cleanupJobsInterval)

	// Only on debug mode, log the number of running go routines
	if s.config.Logging.LogLevel == logger.LogLevelDebug {
		go func() {
			for {
				s.Logger.Debugf("Number of running go routines: %d", runtime.NumGoroutine())
				time.Sleep(LogNumGoRoutinesInterval)
			}
		}()
	}

	return s.Wait()
}

// Start is responsible for kicking off the http server
func (s *Server) Start() error {
	s.Logger.Infof("will start server on %s", s.config.Server.ListenAddress)
	err := s.clientListener.Start(s.config.Server.ListenAddress)
	if err != nil {
		return err
	}

	if s.config.API.Address != "" {
		err = s.apiListener.Start(s.config.API.Address)
	}
	return err
}

func (s *Server) Wait() error {
	wg := &errgroup.Group{}
	wg.Go(s.clientListener.Wait)
	wg.Go(s.apiListener.Wait)
	return wg.Wait()
}

func (s *Server) Close() error {
	wg := &errgroup.Group{}
	wg.Go(s.clientListener.Close)
	wg.Go(s.apiListener.Close)
	if s.authDB != nil {
		wg.Go(s.authDB.Close)
	}
	wg.Go(s.clientDB.Close)
	wg.Go(s.jobProvider.Close)
	wg.Go(s.clientGroupProvider.Close)
	wg.Go(s.uiJobWebSockets.CloseConnections)
	if s.auditLog != nil {
		wg.Go(s.auditLog.Close)
	}

	s.uploadWebSockets.Range(func(key, value interface{}) bool {
		if wsConn, ok := value.(*ws.ConcurrentWebSocket); ok {
			wg.Go(wsConn.Close)
		}
		return true
	})

	return wg.Wait()
}

// jobResultChanMap is thread safe map with [jobID, chan *models.Job] pairs.
type jobResultChanMap struct {
	m  map[string]chan *models.Job
	mu sync.RWMutex
}

func (m *jobResultChanMap) Set(jobID string, done chan *models.Job) {
	m.mu.Lock()
	defer m.mu.Unlock()
	m.m[jobID] = done
}

func (m *jobResultChanMap) Del(jobID string) {
	m.mu.Lock()
	defer m.mu.Unlock()
	delete(m.m, jobID)
}

func (m *jobResultChanMap) Get(jobID string) chan *models.Job {
	m.mu.RLock()
	defer m.mu.RUnlock()
	return m.m[jobID]
}

// TODO: only used for testing purposes. we should review the approach.
func (m *jobResultChanMap) GetAllKeys() (jobIDs []string) {
	m.mu.RLock()
	defer m.mu.RUnlock()
	jobIDs = make([]string, 0, len(m.m))
	for k := range m.m {
		jobIDs = append(jobIDs, k)
	}
	return jobIDs
}<|MERGE_RESOLUTION|>--- conflicted
+++ resolved
@@ -32,7 +32,6 @@
 	"github.com/cloudradar-monitoring/rport/server/chconfig"
 	"github.com/cloudradar-monitoring/rport/server/clients"
 	"github.com/cloudradar-monitoring/rport/server/clientsauth"
-	"github.com/cloudradar-monitoring/rport/server/clientservice"
 	"github.com/cloudradar-monitoring/rport/server/monitoring"
 	"github.com/cloudradar-monitoring/rport/server/ports"
 	"github.com/cloudradar-monitoring/rport/server/scheduler"
@@ -57,11 +56,7 @@
 	clientListener      *ClientListener
 	apiListener         *APIListener
 	config              *chconfig.Config
-<<<<<<< HEAD
-	clientService       clientservice.ClientService
-=======
 	clientService       clients.ClientService
->>>>>>> 289e80c4
 	clientDB            *sqlx.DB
 	clientAuthProvider  clientsauth.Provider
 	jobProvider         JobProvider
@@ -176,11 +171,7 @@
 		keepDisconnectedClients = &config.Server.KeepDisconnectedClients
 	}
 
-<<<<<<< HEAD
-	s.clientService, err = clientservice.Init(
-=======
 	s.clientService, err = clients.InitClientService(
->>>>>>> 289e80c4
 		ctx,
 		&s.config.Server.InternalTunnelProxyConfig,
 		ports.NewPortDistributor(config.AllowedPorts()),
