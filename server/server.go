package chserver

import (
	"context"
	"errors"
	"fmt"
	"path"
	"sync"
	"time"

	"github.com/jmoiron/sqlx"
	"golang.org/x/crypto/ssh"
	"golang.org/x/sync/errgroup"

	// sql drivers
	_ "github.com/go-sql-driver/mysql"
	_ "github.com/mattn/go-sqlite3"

	clientsmigration "github.com/cloudradar-monitoring/rport/db/migration/clients"
	jobsmigration "github.com/cloudradar-monitoring/rport/db/migration/jobs"
	"github.com/cloudradar-monitoring/rport/db/sqlite"
	"github.com/cloudradar-monitoring/rport/server/api/jobs"
	"github.com/cloudradar-monitoring/rport/server/api/jobs/schedule"
	"github.com/cloudradar-monitoring/rport/server/api/session"
	"github.com/cloudradar-monitoring/rport/server/auditlog"
	"github.com/cloudradar-monitoring/rport/server/cgroups"
	"github.com/cloudradar-monitoring/rport/server/clients"
	"github.com/cloudradar-monitoring/rport/server/clientsauth"
	"github.com/cloudradar-monitoring/rport/server/monitoring"
	"github.com/cloudradar-monitoring/rport/server/ports"
	"github.com/cloudradar-monitoring/rport/server/scheduler"
	chshare "github.com/cloudradar-monitoring/rport/share"
	"github.com/cloudradar-monitoring/rport/share/capabilities"
	"github.com/cloudradar-monitoring/rport/share/files"
	"github.com/cloudradar-monitoring/rport/share/logger"
	"github.com/cloudradar-monitoring/rport/share/models"
	"github.com/cloudradar-monitoring/rport/share/ws"
)

const (
	cleanupMeasurementsInterval = time.Minute * 2
	cleanupAPISessionsInterval  = time.Hour
)

// Server represents a rport service
type Server struct {
	*logger.Logger
	clientListener      *ClientListener
	apiListener         *APIListener
	config              *Config
	clientService       *ClientService
	clientDB            *sqlx.DB
	clientAuthProvider  clientsauth.Provider
	jobProvider         JobProvider
	clientGroupProvider cgroups.ClientGroupProvider
	monitoringService   monitoring.Service
	authDB              *sqlx.DB
	uiJobWebSockets     ws.WebSocketCache // used to push job result to UI
	uploadWebSockets    sync.Map
	jobsDoneChannel     jobResultChanMap // used for sequential command execution to know when command is finished
	auditLog            *auditlog.AuditLog
	capabilities        *models.Capabilities
<<<<<<< HEAD
	filesAPI            files.FileAPI
=======
	scheduleManager     *schedule.Manager
>>>>>>> 3c37f770
}

// NewServer creates and returns a new rport server
func NewServer(config *Config, filesAPI files.FileAPI) (*Server, error) {
	ctx := context.Background()
	s := &Server{
		Logger:           logger.NewLogger("server", config.Logging.LogOutput, config.Logging.LogLevel),
		config:           config,
		uiJobWebSockets:  ws.NewWebSocketCache(),
		uploadWebSockets: sync.Map{},
		jobsDoneChannel: jobResultChanMap{
			m: make(map[string]chan *models.Job),
		},
	}

	privateKey, err := initPrivateKey(config.Server.KeySeed)
	if err != nil {
		return nil, err
	}
	fingerprint := chshare.FingerprintKey(privateKey.PublicKey())
	s.Infof("Fingerprint %s", fingerprint)

	s.Infof("data directory path: %q", config.Server.DataDir)
	if config.Server.DataDir == "" {
		return nil, errors.New("data directory cannot be empty")
	}

	// create --data-dir path if not exist
	if makedirErr := filesAPI.MakeDirAll(config.Server.DataDir); makedirErr != nil {
		return nil, fmt.Errorf("failed to create data dir %q: %v", config.Server.DataDir, makedirErr)
	}

	// store fingerprint in file
	fingerprintFile := path.Join(config.Server.DataDir, "rportd-fingerprint.txt")
	if err := filesAPI.Write(fingerprintFile, fingerprint); err != nil {
		// juts log it and proceed
		s.Errorf("Failed to store fingerprint %q in file %q: %v", fingerprint, fingerprintFile, err)
	}

	jobsDB, err := sqlite.New(path.Join(config.Server.DataDir, "jobs.db"), jobsmigration.AssetNames(), jobsmigration.Asset)
	if err != nil {
		return nil, fmt.Errorf("failed to create jobs DB instance: %v", err)
	}

	s.jobProvider = jobs.NewSqliteProvider(jobsDB, s.Logger)
	s.scheduleManager, err = schedule.New(ctx, s.Logger, jobsDB)
	if err != nil {
		return nil, err
	}

	s.clientGroupProvider, err = cgroups.NewSqliteProvider(path.Join(config.Server.DataDir, "client_groups.db"))
	if err != nil {
		return nil, err
	}

	// create monitoringProvider and monitoringService
	monitoringProvider, err := monitoring.NewSqliteProvider(path.Join(config.Server.DataDir, "monitoring.db?_journal_mode=WAL"), s.Logger)
	if err != nil {
		return nil, err
	}
	s.monitoringService = monitoring.NewService(monitoringProvider)

	s.clientDB, err = sqlite.New(path.Join(config.Server.DataDir, "clients.db"), clientsmigration.AssetNames(), clientsmigration.Asset)
	if err != nil {
		return nil, fmt.Errorf("failed to create clients DB instance: %v", err)
	}

	var keepLostClients *time.Duration
	if config.Server.KeepLostClients > 0 {
		keepLostClients = &config.Server.KeepLostClients
	}

	s.clientService, err = InitClientService(
		ctx,
		&s.config.Server.TunnelProxyConfig,
		ports.NewPortDistributor(config.AllowedPorts()),
		s.clientDB,
		keepLostClients,
		s.Logger,
	)
	if err != nil {
		return nil, err
	}

	s.auditLog, err = auditlog.New(
		logger.NewLogger("auditlog", config.Logging.LogOutput, config.Logging.LogLevel),
		s.clientService,
		s.config.Server.DataDir,
		s.config.API.AuditLog,
	)
	if err != nil {
		return nil, err
	}

	if config.Database.driver != "" {
		s.authDB, err = sqlx.Connect(config.Database.driver, config.Database.dsn)
		if err != nil {
			return nil, err
		}
		s.Infof("DB: successfully connected to %s", config.Database.dsnForLogs())
	}

	s.clientAuthProvider, err = getClientProvider(config, s.authDB)
	if err != nil {
		return nil, err
	}
	s.clientListener, err = NewClientListener(s, privateKey)
	if err != nil {
		return nil, err
	}

	s.filesAPI = filesAPI

	s.apiListener, err = NewAPIListener(s, fingerprint)
	if err != nil {
		return nil, err
	}

	s.capabilities = capabilities.NewServerCapabilities()

	return s, nil
}

func getClientProvider(config *Config, db *sqlx.DB) (clientsauth.Provider, error) {
	if config.Server.AuthTable != "" {
		dbProvider := clientsauth.NewDatabaseProvider(db, config.Server.AuthTable)
		cachedProvider, err := clientsauth.NewCachedProvider(dbProvider)
		if err != nil {
			return nil, err
		}
		return cachedProvider, nil
	}

	if config.Server.AuthFile != "" {
		fileProvider := clientsauth.NewFileProvider(config.Server.AuthFile)
		cachedProvider, err := clientsauth.NewCachedProvider(fileProvider)
		if err != nil {
			return nil, err
		}
		return cachedProvider, nil
	}

	if config.Server.Auth != "" {
		return clientsauth.NewSingleProvider(config.Server.authID, config.Server.authPassword), nil
	}

	return nil, errors.New("client authentication must to be enabled: set either 'auth' or 'auth_file'")
}

func initPrivateKey(seed string) (ssh.Signer, error) {
	//generate private key (optionally using seed)
	key, err := chshare.GenerateKey(seed)
	if err != nil {
		return nil, fmt.Errorf("failed to generate key seed: %s", err)
	}
	//convert into ssh.PrivateKey
	private, err := ssh.ParsePrivateKey(key)
	if err != nil {
		return nil, fmt.Errorf("failed to parse key: %s", err)
	}
	return private, nil
}

// Run is responsible for starting the rport service
func (s *Server) Run() error {
	ctx := context.Background()

	if err := s.Start(); err != nil {
		return err
	}

	s.Infof("Variable to keep lost clients is set to %v", s.config.Server.KeepLostClients)

	// TODO(m-terel): add graceful shutdown of background task
	go scheduler.Run(ctx, s.Logger, clients.NewCleanupTask(s.Logger, s.clientListener.clientService.repo), s.config.Server.CleanupClients)
	s.Infof("Task to cleanup obsolete clients will run with interval %v", s.config.Server.CleanupClients)

	cleaningPeriod := time.Hour * 24 * time.Duration(s.config.Monitoring.DataStorageDays)
	go scheduler.Run(ctx, s.Logger, monitoring.NewCleanupTask(s.Logger, s.monitoringService, cleaningPeriod), cleanupMeasurementsInterval)
	s.Infof("Task to cleanup measurements will run with interval %v", cleanupMeasurementsInterval)

	go scheduler.Run(ctx, s.Logger, session.NewCleanupTask(s.apiListener.apiSessions), cleanupAPISessionsInterval)
	s.Infof("Task to cleanup expired api sessions will run with interval %v", cleanupAPISessionsInterval)

	return s.Wait()
}

// Start is responsible for kicking off the http server
func (s *Server) Start() error {
	s.Logger.Infof("will start server on %s", s.config.Server.ListenAddress)
	err := s.clientListener.Start(s.config.Server.ListenAddress)
	if err != nil {
		return err
	}

	if s.config.API.Address != "" {
		err = s.apiListener.Start(s.config.API.Address)
	}
	return err
}

func (s *Server) Wait() error {
	wg := &errgroup.Group{}
	wg.Go(s.clientListener.Wait)
	wg.Go(s.apiListener.Wait)
	return wg.Wait()
}

func (s *Server) Close() error {
	wg := &errgroup.Group{}
	wg.Go(s.clientListener.Close)
	wg.Go(s.apiListener.Close)
	if s.authDB != nil {
		wg.Go(s.authDB.Close)
	}
	wg.Go(s.clientDB.Close)
	wg.Go(s.jobProvider.Close)
	wg.Go(s.clientGroupProvider.Close)
	wg.Go(s.uiJobWebSockets.CloseConnections)
	if s.auditLog != nil {
		wg.Go(s.auditLog.Close)
	}

	s.uploadWebSockets.Range(func(key, value interface{}) bool {
		if wsConn, ok := value.(*ws.ConcurrentWebSocket); ok {
			wg.Go(wsConn.Close)
		}
		return true
	})

	return wg.Wait()
}

// jobResultChanMap is thread safe map with [jobID, chan *models.Job] pairs.
type jobResultChanMap struct {
	m  map[string]chan *models.Job
	mu sync.RWMutex
}

func (m *jobResultChanMap) Set(jobID string, done chan *models.Job) {
	m.mu.Lock()
	defer m.mu.Unlock()
	m.m[jobID] = done
}

func (m *jobResultChanMap) Del(jobID string) {
	m.mu.Lock()
	defer m.mu.Unlock()
	delete(m.m, jobID)
}

func (m *jobResultChanMap) Get(jobID string) chan *models.Job {
	m.mu.RLock()
	defer m.mu.RUnlock()
	return m.m[jobID]
}<|MERGE_RESOLUTION|>--- conflicted
+++ resolved
@@ -60,11 +60,8 @@
 	jobsDoneChannel     jobResultChanMap // used for sequential command execution to know when command is finished
 	auditLog            *auditlog.AuditLog
 	capabilities        *models.Capabilities
-<<<<<<< HEAD
+	scheduleManager     *schedule.Manager
 	filesAPI            files.FileAPI
-=======
-	scheduleManager     *schedule.Manager
->>>>>>> 3c37f770
 }
 
 // NewServer creates and returns a new rport server
