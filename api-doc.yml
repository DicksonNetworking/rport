swagger: "2.0"
info:
  description: "To run API, use `--api-addr=yourserver:3000` CLI argument or enable it in config file"
  version: "1.0.0"
  title: "rportd HTTP(S) API"
host: "yourserver:3000"
basePath: "/api/v1"
securityDefinitions:
  basic_auth:
    type: basic
    description: "HTTP-basic authentication works for all routes. You can use user's password only when 2FA is not enabled. For scripting you can use long-lived API token generated using /me/token endpoint instead of the password."
  bearer_auth:
    description: "Instead of HTTP basic authentication you can retrieve a bearer token using /login endpoint. Send the retrieved token in 'Authorization: Bearer <TOKEN>' header"
    type: apiKey # actually apiKey is not correct type but 'bearer' type is not supported in swagger v2.0
    in: header
    name: "Authorization"
security:
  - bearer_auth: []
  - basic_auth: []
schemes:
  - http
  - https
tags:
  - name: "Login"
    description: For more details https://oss.rport.io/docs/no02-api-auth.html
  - name: "Profile & Info"
    description: "Profile and System Information"
  - name: "Clients and Tunnels"
    description: For more details https://oss.rport.io/docs/no09-managing-tunnels.html
  - name: "Client Groups"
    description: For more details https://oss.rport.io/docs/no04-client-groups.html
  - name: "Rport Client Auth Credentials"
    description: For more details https://oss.rport.io/docs/no03-client-auth.html
  - name: "Commands"
    description: For more details https://oss.rport.io/docs/no06-command-execution.html
  - name: "Users"
    description: For more details https://oss.rport.io/docs/no12-user.html
paths:
  /login:
    get:
      tags:
        - "Login"
      summary: "Generate auth token. Requires HTTP-basic authorization"
      description: "If 2FA is disabled: returns authorization JWT token.\n
      If 2FA is enabled: triggers sending 2FA token to the user. 2fa token can be further verified using `/verify-2fa` endpoint. Requires the user to have a valid `two_fa_send_to` delivery option"
      parameters:
        - name: "token-lifetime"
          in: "query"
          description: "initial lifetime of JWT token in seconds. Max value is 90 days. Default: 10 min"
          required: false
          default: 600
          maximum: 7776000
          type: "integer"
      produces:
        - "application/json"
      responses:
        "200":
          description: "Successful Operation"
          schema:
            $ref: "#/definitions/LoginResponse"
        "400":
          description: "Invalid parameters"
          schema:
            $ref: "#/definitions/ErrorPayload"
        "401":
          description: "Unauthorized"
          schema:
            $ref: "#/definitions/ErrorPayload"
        "500":
          description: "Invalid Operation"
          schema:
            $ref: "#/definitions/ErrorPayload"
    post:
      tags:
        - "Login"
      summary: "Generate auth token. Requires username and password in request body"
      description: "If 2FA is disabled: returns authorization JWT token.\n
      If 2FA is enabled: triggers sending 2FA token to the user. 2fa token can be further verified using `/verify-2fa` endpoint. Requires the user to have a valid `two_fa_send_to` delivery option.\n
      `username` and `password` should be provided in request body either in JSON either in x-www-formurlencoded format"
      # swagger 2.0 does not allow describing a method that accepts multiple content-types
      parameters:
        - name: "token-lifetime"
          in: "query"
          description: "initial lifetime of JWT token in seconds. Max value is 90 days. Default: 10 min"
          required: false
          default: 600
          maximum: 7776000
          type: "integer"
      produces:
        - "application/json"
      responses:
        "200":
          description: "Successful Operation"
          schema:
            $ref: "#/definitions/LoginResponse"
        "400":
          description: "Invalid parameters"
          schema:
            $ref: "#/definitions/ErrorPayload"
        "401":
          description: "Unauthorized"
          schema:
            $ref: "#/definitions/ErrorPayload"
        "500":
          description: "Invalid Operation"
          schema:
            $ref: "#/definitions/ErrorPayload"
  /logout:
    delete:
      tags:
        - "Login"
      summary: "Revoke token. Requires Bearer authorization provided"
      description: ""
      produces:
        - "application/json"
      responses:
        "204":
          description: "Token revoked"
        "400":
          description: "Invalid parameters"
          schema:
            $ref: "#/definitions/ErrorPayload"
        "500":
          description: "Invalid Operation"
          schema:
            $ref: "#/definitions/ErrorPayload"
  /verify-2fa:
    post:
      tags:
        - "Login"
      summary: "Verify 2FA token of the user. Requires enabled 2FA"
      description: "Returns authorization JWT token if a provided username and his 2fa token are valid"
      produces:
        - "application/json"
      parameters:
        - name: "token-lifetime"
          in: "query"
          description: "initial lifetime of JWT token in seconds. Max value is 90 days. Default: 10 min"
          required: false
          default: 600
          maximum: 7776000
          type: "integer"
        - in: "body"
          name: "body"
          description: "Username and his 2FA token"
          required: true
          schema:
            type: "object"
            properties:
              username:
                type: "string"
                description: "Unique username"
              token:
                type: "string"
                description: "2FA token that was sent to the user by `/login` endpoints"
      responses:
        "200":
          description: "Successful Operation"
          schema:
            type: "object"
            properties:
              data:
                type: "object"
                properties:
                  token:
                    type: "string"
                    description: "Authorization JWT token"
        "400":
          description: "Invalid Request"
          schema:
            $ref: "#/definitions/ErrorPayload"
        "401":
          description: "Unauthorized"
          schema:
            $ref: "#/definitions/ErrorPayload"
        "409":
          description: "2FA is disabled"
          schema:
            $ref: "#/definitions/ErrorPayload"
        "500":
          description: "Invalid Operation"
          schema:
            $ref: "#/definitions/ErrorPayload"
  /me:
    get:
      tags:
        - "Profile & Info"
      summary: "Return currently logged in user and groups the user belongs to"
      description: ""
      produces:
        - "application/json"
      responses:
        "200":
          description: "Successful Operation"
          schema:
            $ref: "#/definitions/UserGet"
        "404":
          description: "User not found"
          schema:
            $ref: "#/definitions/ErrorPayload"
        "500":
          description: "Invalid Operation"
          schema:
            $ref: "#/definitions/ErrorPayload"
    put:
      tags:
        - "Profile & Info"
      summary: "Update your own username, password or two_fa_send_to"
      produces:
        - "application/json"
      parameters:
        - in: "body"
          name: "updated params"
          description: "your own parameters that you would like to update"
          required: true
          schema:
            type: "object"
            properties:
              username:
                type: "string"
                description: "new username, empty if keep the same"
              password:
                type: "string"
                description: "new password, empty if keep the same"
              old_password:
                type: "string"
                description: "old password, required only on password change"
              two_fa_send_to:
                type: "string"
                description: "applicable only when 2FA is enabled, ignored otherwise. New two_fa_send_to, empty if keep the same"
      responses:
        "204":
          description: "Successful Operation"
        "400":
          description: "Invalid request parameters"
          schema:
            $ref: "#/definitions/ErrorPayload"
        "401":
          description: "Unauthorized"
          schema:
            $ref: "#/definitions/ErrorPayload"
        "403":
          description: "Missing or incorrect old password"
          schema:
            $ref: "#/definitions/ErrorPayload"
        "500":
          description: "Invalid Operation"
          schema:
            $ref: "#/definitions/ErrorPayload"
  /me/ip:
    get:
      tags:
        - "Profile & Info"
      summary: "Return a public ip address of a client who makes the request"
      description: ""
      produces:
        - "application/json"
      responses:
        "200":
          description: "Client's ip address"
          schema:
            type: "object"
            properties:
              data:
                type: "object"
                properties:
                  ip:
                    type: "string"
  /me/token:
    post:
      tags:
        - "Profile & Info"
      summary: "Generate a new API token for user and return it"
      produces:
        - "application/json"
      responses:
        "200":
          description: "API token"
          schema:
            type: "object"
            properties:
              data:
                type: "object"
                properties:
                  token:
                    type: "string"
                    format: "uuid"
        "401":
          description: "Unauthorized"
          schema:
            $ref: "#/definitions/ErrorPayload"
        "500":
          description: "Invalid Operation"
          schema:
            $ref: "#/definitions/ErrorPayload"
    delete:
      tags:
        - "Profile & Info"
      summary: "Delete user's API token"

      responses:
        "204":
          description: "Successful operation."
        "401":
          description: "Unauthorized"
          schema:
            $ref: "#/definitions/ErrorPayload"
        "500":
          description: "Invalid Operation"
          schema:
            $ref: "#/definitions/ErrorPayload"
  /status:
    get:
      tags:
        - "Profile & Info"
      summary: "Get information about rport server"
      description: "Show health status, server version, etc"
      produces:
        - "application/json"
      responses:
        "200":
          description: "Successful Operation"
          schema:
            type: "object"
            properties:
              data:
                type: "object"
                properties:
                  version:
                    type: "string"
                  clients_connected:
                    type: "integer"
                  clients_disconnected:
                    type: "integer"
                  clients_auth_source:
                    description: "The source of clients authentication credentials"
                    type: "string"
                    enum: ["Static Credentials", "File", "DB"]
                  clients_auth_mode:
                    description: "Shows whether it's allowed or not to create/update/delete clients authentication credentials"
                    type: "string"
                    enum: ["Read Only", "Read Write"]
                  fingerprint:
                    type: "string"
                  connect_url:
                    type: "string"
                  users_auth_source:
                    description: "The source of API users authentication credentials"
                    type: "string"
                    enum: ["Static Credentials", "File", "DB"]
                  two_fa_enabled:
                    description: "True if two-factor authentication is enabled"
                    type: "boolean"
                  two_fa_delivery_method:
                    description: "Delivery method that is used to send auth tokens when 2FA is enabled"
                    type: "string"
                    enum: ["email", "pushover"]
              meta:
                type: "object"
        "500":
          description: "Invalid Operation"
          schema:
            $ref: "#/definitions/ErrorPayload"
  /clients:
    get:
      tags:
        - "Clients and Tunnels"
      parameters:
        - name: "sort"
          in: "query"
          description: "Sort option `-<field>`(desc) or `<field>`(asc). `<field>` can be one of `'id', 'name', 'os', 'hostname', 'version'`. For example, `&sort=-name` or `&sort=hostname`, etc"
          required: false
          type: "string"
        - name: "filter"
          in: "query"
          description: "Filter option `filter[<field>]` or `filter[<field>,<field>] for or conditions`.\n
          `<field>` can be one of `'os_full_name', 'os_version', 'os_virtualization_system', 'os_virtualization_role',\n
          'cpu_family', 'cpu_model', 'cpu_model_name', 'num_cpus', 'timezone'`. For example, `&filter[os_full_name]=Ubuntu 20.04` or `filter[os_full_name]=Ubuntu 20.04,Ubuntu 18.04`, etc.\n
          Multiple filters are possible. You can also use wildcards for partial matches e.g. `filter[os_full_name]=Ubuntu*` will list all clients whose os_full_name starts with 'Ubuntu'."
          required: false
          type: "string"
        - in: "query"
          name: "fields[<RESOURCE>]"
          description: "Fields to be returned. It should be provided in the format as `fields[<RESOURCE>]=<FIELDS>`,
              where `<RESOURCE>` is `clients` and `<FIELDS>` is a comma separated list of fields. Example: `fields[clients]=id,name`.
              If no fields are specified, only id, name and hostname will be returned."
          required: false
          type: "string"
      summary: "List all active and disconnected client connections. By default sorted by ID in asc order"
      description: ""
      produces:
        - "application/json"
      responses:
        "200":
          description: "success response"
          schema:
            type: "object"
            properties:
              data:
                type: "array"
                items:
                  $ref: "#/definitions/Client"
        "400":
          description: "invalid request parameters"
          schema:
            $ref: "#/definitions/ErrorPayload"
        "500":
          description: "invalid operation"
          schema:
            $ref: "#/definitions/ErrorPayload"
  /clients/{client_id}:
    get:
      tags:
        - "Clients and Tunnels"
      summary: "Get client by id"
      parameters:
        - name: "client_id"
          in: "path"
          description: "unique client ID"
          required: true
          type: "string"
        - in: "query"
          name: "fields[<RESOURCE>]"
          description: "Fields to be returned. It should be provided in the format as `fields[<RESOURCE>]=<FIELDS>`,
              where `<RESOURCE>` is `clients` and `<FIELDS>` is a comma separated list of fields. Example: `fields[clients]=id,name`.
              If no fields are specified, all will be returned."
          required: false
          type: "string"
      produces:
        - "application/json"
      responses:
        "200":
          description: "success response"
          schema:
            $ref: "#/definitions/Client"
        "404":
          description: "Client not found"
          schema:
            $ref: "#/definitions/ErrorPayload"
        "500":
          description: "Invalid operation"
          schema:
            $ref: "#/definitions/ErrorPayload"
    delete:
      tags:
        - "Clients and Tunnels"
      summary:  "Delete a disconnected client by id"
      description: "Deletes a client by a given id. This API requires the current client to be offline. Returns 400 otherwise."
      produces:
        - "application/json"
      parameters:
        - name: "client_id"
          in: "path"
          description: "unique client ID"
          required: true
          type: "string"
      responses:
        "204":
          description: "Successful operation."
        "400":
          description: "Invalid request: client is active or provided client ID is empty."
          schema:
            $ref: "#/definitions/ErrorPayload"
        "404":
          description: "Client not found"
          schema:
            $ref: "#/definitions/ErrorPayload"
        "500":
          description: "Invalid operation"
          schema:
            $ref: "#/definitions/ErrorPayload"
  /clients/{client_id}/tunnels:
    parameters:
      - name: "client_id"
        in: "path"
        description: "unique client id retrieved previously"
        required: true
        type: "string"
      - name: "local"
        in: "query"
        description: "local refers to the local port of the rport server to use for a new tunnel, e.g. '3390' or '0.0.0.0:3390'. If local is not specified, a random free server port will be selected automatically"
        required: false
        type: "string"
      - name: "remote"
        in: "query"
        description: "remote address endpoint, e.g. '3389', '0.0.0.0:22' or '192.168.178.1:80', etc"
        required: true
        type: "string"
      - name: "scheme"
        in: "query"
        description: "URI scheme to be used. For example, 'ssh', 'rdp', etc."
        required: false
        type: "string"
      - name: "acl"
        in: "query"
        description: "ACL, IP v4 addresses or ranges who is allowed to use the tunnel (ipv6 is not supported yet). For example, '142.78.90.8,201.98.123.0/24'"
        required: false
        type: "string"
      - name: "check_port"
        in: "query"
        description: "A flag whether to check availability of a public port (remote). By default check is enabled. To disable it specify 'check_port=0'."
        required: false
        type: "string"
      - name: "idle-timeout-minutes"
        in: "query"
        description: "Auto-close the tunnel after given period of inactivity in minutes. If not provided, default value is 5 minutes. This parameter should not be used with a non empty `skip-idle-timeout` parameter"
        required: false
        type: "integer"
        maximum: 10080
        minimum: 0
        default: 5
      - name: "skip-idle-timeout"
        in: "query"
        description: "Disables the auto-close time of the tunnel (see `idle-timeout-minutes` parameter). The parameter should not be used with a non empty `idle-timeout-minutes` parameter"
        required: false
        type: "integer"
    put:
      tags:
        - "Clients and Tunnels"
      summary: "Request a new tunnel for an active client connection"
      description: ""
      produces:
        - "application/json"
      responses:
        "200":
          description: "success response"
          schema:
            type: "object"
            properties:
              data:
                type: "object"
                $ref: "#/definitions/Tunnel"
        "400":
          description: "invalid parameters. Error codes: ERR_CODE_LOCAL_PORT_IN_USE, ERR_CODE_REMOTE_PORT_NOT_OPEN, ERR_CODE_INVALID_ACL, ERR_CODE_TUNNEL_EXIST, ERR_CODE_TUNNEL_TO_PORT_EXIST, ERR_CODE_URI_SCHEME_LENGTH_EXCEED, ERR_CODE_INVALID_IDLE_TIMEOUT."
          schema:
            $ref: "#/definitions/ErrorPayload"
        "404":
          description: "specified client does not exist, already terminated ot disconnected"
          schema:
            $ref: "#/definitions/ErrorPayload"
        "409":
          description: "can't create requested tunnel. Probably port already busy"
          schema:
            $ref: "#/definitions/ErrorPayload"
        "500":
          description: "invalid operation"
          schema:
            $ref: "#/definitions/ErrorPayload"
  /clients/{client_id}/tunnels/{tunnel_id}:
    parameters:
      - name: "client_id"
        in: "path"
        description: "unique client id retrieved previously"
        required: true
        type: "string"
      - name: "tunnel_id"
        in: "path"
        description: "unique tunnel id retrieved previously"
        required: true
        type: "string"
      - name: "force"
        in: "query"
        description: "If true, terminate a tunnel even when it is still active."
        required: false
        type: "boolean"
    delete:
      tags:
        - "Clients and Tunnels"
      summary:  "Terminate a specified tunnel"
      description: ""
      responses:
        "204":
          description: "tunnel terminated"
        "400":
          description: "invalid parameters"
          schema:
            $ref: "#/definitions/ErrorPayload"
        "404":
          description: "specified client or tunnel does not exist or already terminated"
          schema:
            $ref: "#/definitions/ErrorPayload"
        "409":
          description: "specified tunnel is still active: it has active connections"
          schema:
            $ref: "#/definitions/ErrorPayload"
        "500":
          description: "invalid operation"
          schema:
            $ref: "#/definitions/ErrorPayload"
  /clients/{client_id}/acl:
    post:
      tags:
        - "Clients and Tunnels"
      summary: "Limit access to a current client to user groups. Require admin access"
      description: ""
      produces:
        - "application/json"
      parameters:
        - name: "client_id"
          in: "path"
          description: "unique client id retrieved previously"
          required: true
          type: "string"
        - in: "body"
          name: "body"
          required: true
          schema:
            type: "object"
            properties:
              allowed_user_groups:
                type: "array"
                description: "list of user groups that are allowed to access this client. Empty means only Administrators can access it. You must always specify the entire list of allowed groups, partial updates are not supported"
                items:
                  type: "string"
      responses:
        "204":
          description: "Successful Operation"
        "400":
          description: "Invalid request parameters"
          schema:
            $ref: "#/definitions/ErrorPayload"
        "404":
          description: "Client or specified user groups not found"
          schema:
            $ref: "#/definitions/ErrorPayload"
        "500":
          description: "Invalid Operation"
          schema:
            $ref: "#/definitions/ErrorPayload"
  /clients/{client_id}/updates-status:
    post:
      tags:
        - "Clients and Tunnels"
      summary: "Trigger updates status refresh on the client"
      produces:
        - "application/json"
      parameters:
        - name: "client_id"
          in: "path"
          description: "unique client id retrieved previously"
          required: true
          type: "string"
      responses:
        "204":
          description: "Successful Operation"
        "400":
          description: "Invalid request parameters"
          schema:
            $ref: "#/definitions/ErrorPayload"
        "404":
          description: "Client or specified user groups not found"
          schema:
            $ref: "#/definitions/ErrorPayload"
        "500":
          description: "Invalid Operation"
          schema:
            $ref: "#/definitions/ErrorPayload"
  /clients/{client_id}/commands:
    get:
      tags:
        - "Commands"
      summary: "Return a short info about all client commands"
      description: "Return a list of all running and finished commands sorted by finished time in desc order with running commands at the beginning"
      produces:
        - "application/json"
      parameters:
        - name: "client_id"
          in: "path"
          description: "unique client id retrieved previously"
          required: true
          type: "string"
      responses:
        "200":
          description: "Successful Operation"
          schema:
            type: "object"
            properties:
              data:
                type: "array"
                items:
                  $ref: "#/definitions/JobSummary"
        "500":
          description: "Invalid Operation"
          schema:
            $ref: "#/definitions/ErrorPayload"
    post:
      tags:
        - "Commands"
      summary: "Execute a command by the rport client"
      description: "NOTE: if command limitation is enabled by an rport client then a full path command can be required to use. See https://oss.rport.io/docs/no06-command-execution.html for more details"
      produces:
        - "application/json"
      parameters:
        - name: "client_id"
          in: "path"
          description: "unique client id retrieved previously"
          required: true
          type: "string"
        - in: "body"
          name: "body"
          description: "remote command to execute by the rport client"
          required: true
          schema:
            type: "object"
            properties:
              command:
                type: "string"
                description: "remote command to execute by the rport client. NOTE: if command limitation is enabled by an rport client then a full path command can be required to use. See https://oss.rport.io/docs/no06-command-execution.html for more details"
              interpreter:
                type: "string"
                enum: [cmd, powershell, tacoscript]
                description: "command interpreter to use to execute the command. If not set 'cmd' is used by default on Windows and /bin/sh on Linux"
              cwd:
                type: "string"
                description: "current working directory for the executable command"
              is_sudo:
                type: "boolean"
                description: "execute a command as sudo user"
              timeout_sec:
                type: "integer"
                description: "timeout in seconds to observe the command execution. If not set a default timeout (60 seconds) is used"
                default: 60
      responses:
        "200":
          description: "Successful Operation"
          schema:
            type: "object"
            properties:
              data:
                type: "object"
                properties:
                  jid:
                    type: "string"
                    description: "job id of the corresponding command"
        "400":
          description: "Invalid request parameters"
          schema:
            $ref: "#/definitions/ErrorPayload"
        "404":
          description: "Active client not found"
          schema:
            $ref: "#/definitions/ErrorPayload"
        "409":
          description: "Could not execute the command. Probably a previous command is still running"
          schema:
            $ref: "#/definitions/ErrorPayload"
        "500":
          description: "Invalid Operation"
          schema:
            $ref: "#/definitions/ErrorPayload"
  /clients/{client_id}/scripts:
    post:
      tags:
        - "Scripts"
      summary: "Execute a script by a rport client."
      description: "Rport server will copy script contents to a temp folder on an rport client. Then it will implicitly execute shell script as a command e.g. sh /tmp/script.sh.\n
       NOTE: if command limitation is enabled by an rport client then it should allow execution commands like sh script.sh or cmd script.bat or powershell -executionpolicy bypass -file script.ps1.\n
       See https://oss.rport.io/docs/no06-command-execution.html#securing-your-environment for more details"
      consumes:
        - application/json
      parameters:
        - name: "client_id"
          in: "path"
          description: "unique client id retrieved previously"
          required: true
          type: "string"
        - in: "body"
          name: "body"
          description: "script to execute by the rport client, the format depends on the client's OS"
          required: true
          schema:
            type: "object"
            properties:
              script:
                type: "string"
                description: "base64 encoded script which should be executed on a remote client"
              interpreter:
                type: "string"
                enum: [ cmd, powershell, tacoscript ]
                description: "command interpreter to use to execute the script. If not set 'cmd' is used by default on Windows and /bin/sh on Linux. For tacoscript interpreter you should install tacoscript binary from here: https://github.com/cloudradar-monitoring/tacoscript#installation. It should also be available in the system path."
              cwd:
                type: "string"
                description: "current working directory for the executable script"
              is_sudo:
                type: "boolean"
                description: "execute a command as sudo user, applicable only for Linux systems"
              timeout_sec:
                type: "integer"
                description: "timeout in seconds to observe the script execution. If not set a default timeout (60 seconds) is used"
                default: 60
      responses:
        "200":
          description: "Successful Operation"
          schema:
            type: "object"
            properties:
              data:
                type: "object"
                properties:
                  jid:
                    type: "string"
                    description: "job id of the underlying command which will execute the provided script"
        "400":
          description: "Invalid request parameters"
          schema:
            $ref: "#/definitions/ErrorPayload"
        "404":
          description: "Active client not found"
          schema:
            $ref: "#/definitions/ErrorPayload"
        "409":
          description: "Could not execute the command. Probably a previous command is still running"
          schema:
            $ref: "#/definitions/ErrorPayload"
        "500":
          description: "Invalid Operation"
          schema:
            $ref: "#/definitions/ErrorPayload"
  /scripts:
    post:
      tags:
        - "Scripts"
      summary: "Execute a script on multiple rport clients"
      description: "This API executes the provided script on multiple clients similar to the command execution"
      produces:
        - "application/json"
      parameters:
        - in: "body"
          name: "body"
          description: "properties and remote command to execute by rport clients"
          required: true
          schema:
            type: "object"
            properties:
              data:
                $ref: "#/definitions/ExecuteScriptRequest"
      responses:
        "200":
          description: "Successful Operation"
          schema:
            type: "object"
            properties:
              data:
                type: "object"
                properties:
                  jid:
                    type: "string"
                    description: "multi job id of the corresponding command"
        "400":
          description: "Invalid request parameters"
          schema:
            $ref: "#/definitions/ErrorPayload"
        "404":
          description: "Client not found"
          schema:
            $ref: "#/definitions/ErrorPayload"
        "500":
          description: "Invalid Operation"
          schema:
            $ref: "#/definitions/ErrorPayload"
  /clients/{client_id}/commands/{job_id}:
    get:
      tags:
        - "Commands"
      summary: "Return a detailed info about a specific client command"
      description: "Return a detailed info about a command by given job id"
      produces:
        - "application/json"
      parameters:
        - name: "client_id"
          in: "path"
          description: "unique client id retrieved previously"
          required: true
          type: "string"
        - name: "job_id"
          in: "path"
          description: "unique job id retrieved previously"
          required: true
          type: "string"
      responses:
        "200":
          description: "Successful Operation"
          schema:
            type: "object"
            properties:
              data:
                $ref: "#/definitions/Job"
        "404":
          description: "Command not found with given client id and job id"
          schema:
            $ref: "#/definitions/ErrorPayload"
        "500":
          description: "Invalid Operation"
          schema:
            $ref: "#/definitions/ErrorPayload"
  /commands:
    get:
      tags:
        - "Commands"
      summary: "Return a short info about all multi-client commands"
      description: "Return a list of all running and finished commands sorted by started time in desc order"
      produces:
        - "application/json"
      responses:
        "200":
          description: "Successful Operation"
          schema:
            type: "object"
            properties:
              data:
                type: "array"
                items:
                  $ref: "#/definitions/MultiJobSummary"
        "500":
          description: "Invalid Operation"
          schema:
            $ref: "#/definitions/ErrorPayload"
    post:
      tags:
        - "Commands"
      summary: "Execute a command on multiple rport clients"
      description: "NOTE: if command limitation is enabled by an rport client then a full path command can be required to use. See https://oss.rport.io/docs/no06-command-execution.html for more details"
      produces:
        - "application/json"
      parameters:
        - in: "body"
          name: "body"
          description: "properties and remote command to execute by rport clients"
          required: true
          schema:
            type: "object"
            properties:
              command:
                type: "string"
                description: "remote command to execute by rport clients. NOTE: if command limitation is enabled by an rport client then a full path command can be required to use. See https://oss.rport.io/docs/no06-command-execution.html for more details"
              client_ids:
                type: "array"
                items:
                  type: string
                description: "list of client IDs where to run the command. Min items is 2 if group_ids is not specified"
              group_ids:
                type: "array"
                items:
                  type: string
                description: "list of client group IDs. A command will be executed on all clients that belong to given group(s)"
              interpreter:
                type: "string"
                enum: [cmd, powershell]
                description: "command interpreter to use to execute the command. Is applicable only for windows clients. If not set 'cmd' is used by default"
              timeout_sec:
                type: "integer"
                description: "timeout in seconds to observe the command execution on each client separately. If not set a default timeout (60 seconds) is used"
                default: 60
              execute_concurrently:
                type: "boolean"
                description: "if true - execute the command concurrently on clients. If false - sequentially in order that is in 'client_ids'. By default is false"
                default: false
              abort_on_error:
                type: "boolean"
                description: "applicable only if 'execute_concurrently' is false. If true - abort the entire cycle if the execution fails on some client. By default is true"
                default: true
              cwd:
                type: "string"
                description: "current working directory for an executable command"
              is_sudo:
                type: "boolean"
                description: "execute the command as a sudo user"
      responses:
        "200":
          description: "Successful Operation"
          schema:
            type: "object"
            properties:
              data:
                type: "object"
                properties:
                  jid:
                    type: "string"
                    description: "multi job id of the corresponding command"
        "400":
          description: "Invalid request parameters"
          schema:
            $ref: "#/definitions/ErrorPayload"
        "404":
          description: "Client not found"
          schema:
            $ref: "#/definitions/ErrorPayload"
        "500":
          description: "Invalid Operation"
          schema:
            $ref: "#/definitions/ErrorPayload"
  /commands/{job_id}:
    get:
      tags:
        - "Commands"
      summary: "Return a detailed info about a specific multi-client command"
      description: "Return a detailed info about a multi-client command by given id with child jobs as well"
      produces:
        - "application/json"
      parameters:
        - name: "job_id"
          in: "path"
          description: "unique multi job id retrieved previously"
          required: true
          type: "string"
      responses:
        "200":
          description: "Successful Operation"
          schema:
            type: "object"
            properties:
              data:
                $ref: "#/definitions/MultiJob"
        "400":
          description: "Command not found with a given multi job id"
          schema:
            $ref: "#/definitions/ErrorPayload"
        "500":
          description: "Invalid Operation"
          schema:
            $ref: "#/definitions/ErrorPayload"
  /ws/commands:
    get:
      tags:
        - "Commands"
      summary: "Web Socket Connection to execute a remote command on rport client(s)"
      description: "
      NOTE: swagger is not designed to document WebSocket API. This is a temporary solution.\n

      A new web socket is created for each new request to execute a remote command on rport client(s).\n
      Steps:\n
      1. To pass authentication - include \"access_token\" param into the url. The value is a jwt token that is created by 'login' API endpoint.\n
      2. Upgrades the current connection to Web Socket.\n
      3. Then server waits for an inbound message from UI client. It should be a JSON object `ExecuteCmdRequest`(see in 'Models')\n
      For example,\n
      {\n
        \"command\": \"/usr/bin/whoami\",\n
        \"client_ids\": [ \"qa-lin-debian9\", \"qa-lin-debian10\", \"qa-lin-centos8\", \"qa-lin-ubuntu18\", \"qa-lin-ubuntu16\" ],\n
        \"group_ids\": [ \"group-1\"],\n
        \"timeout_sec\": 30,\n
        \"cwd\": \"/users/root\",\n
        \"execute_concurrently\": true\n,
        \"is_sudo\": true\n,
      }\n
      4. Validates the inbound msg. If it fails - server sends an outbound JSON message `ErrorPayload`(see in 'Models') and closes the connection.\n
      5. Server sends a given command to rport client(s) to execute.\n
      6. As soon as it gets a result from each rport client - it sends an outbound JSON message `Job`(see in 'Models').\n
         It can contain a non-empty 'error' field if server wasn't able to send the command to the rport client.\n
         Number of outbound messages is expected to be as many as rport clients. Or less if it's not a concurrent mode and 'abort_on_error' is turned on.\n
      7. As soon as all rport clients send back the result - connection is closed by server.\n
      8. Also, a current connection can be closed by UI client.\n

      There is a simple UI for testing. Try it out http://127.0.0.1:3000/api/v1/test/commands/ui\n
      "
      produces:
        - "application/json"
      parameters:
        - name: "access_token"
          in: "query"
          description: "JWT token that is created by 'login' API endpoint. Required to pass the authentication."
          required: true
          type: "string"
      responses:
        "200":
          description: "On success upgrades current connection to websocket"
          schema:
            type: "object"
  /ws/scripts:
    get:
      tags:
        - "Scripts"
      summary: "Web Socket Connection to execute scripts on rport client(s)"
      description: "
      NOTE: swagger is not designed to document WebSocket API. This is a temporary solution.\n

      A new web socket is created for each new request to execute a script on rport client(s).\n
      Steps:\n
      1. To pass authentication - include \"access_token\" param into the url. The value is a jwt token that is created by 'login' API endpoint.\n
      2. Upgrades the current connection to Web Socket.\n
      3. Then server waits for an inbound script message from UI client. It should be a JSON object `ExecuteScriptRequest`(see in 'Models'):\n
      For example,\n
        {\n
          \"script\": \"Y2QgL1VzZXJzL2JyZWF0aGJhdGgvc3NsCmxzIC1sYQpjZCBnb2tleQpjYXQgTElDRU5TRQ==\",\n
          \"client_ids\": [ \"qa-lin-debian9\", \"qa-lin-debian10\", \"qa-lin-centos8\", \"qa-lin-ubuntu18\", \"qa-lin-ubuntu16\" ],\n
          \"group_ids\": [ \"group-1\"],\n
          \"timeout_sec\": 30,\n
          \"cwd\": \"/users/root\",\n
          \"execute_concurrently\": true\n,
          \"is_sudo\": true\n,
        }\n
      5. Rport server will create the provided script as a shell script file in the target client(s) (e.g. `/tmp/f68a779d-1d46-414a-b165-d8d2df5f348c.sh` or `f68a779d-1d46-414a-b165-d8d2df5f348.ps1`).\n
      Then it will run this script as a regular command e.g. `sh /tmp/f68a779d-1d46-414a-b165-d8d2df5f348c.sh`\n
      If it fails, the server sends an outbound JSON message `ErrorPayload`(see in 'Models') and closes the connection. The temp script will be deleted anyway.\n
      6. As soon as Rport server gets a result from client(s) - it sends an outbound JSON message `Job`(see in 'Models').\n
         It can contain a non-empty 'error' field if server wasn't able to send the command to the rport client.\n
      7. As soon as a rport client sends back the result - connection is closed by server.\n
      8. Also, a current connection can be closed by UI client.\n
      There is a simple UI for testing. Try it out http://127.0.0.1:3000/api/v1/test/scripts/ui. You can enable this api by setting `enable_ws_test_endpoints=true` in the configuration file \n"
      produces:
        - "application/json"
      parameters:
        - name: "access_token"
          in: "query"
          description: "JWT token that is created by 'login' API endpoint. Required to pass the authentication."
          required: true
          type: "string"
      responses:
        "200":
          description: "On success upgrades current connection to websocket"
          schema:
            type: "object"
  /clients-auth:
    get:
      tags:
        - "Rport Client Auth Credentials"
      summary: "Return all rport clients authentication credentials. Sorted by ID in asc order. Require admin access"
      description: ""
      produces:
        - "application/json"
      responses:
        "200":
          description: "Successful Operation"
          schema:
            type: "object"
            properties:
              data:
                type: "array"
                items:
                  $ref: "#/definitions/ClientAuth"
        "500":
          description: "Invalid Operation"
          schema:
            $ref: "#/definitions/ErrorPayload"
    post:
      tags:
        - "Rport Client Auth Credentials"
      summary: "Add new rport client authentication credentials. Require admin access"
      description: ""
      produces:
        - "application/json"
      parameters:
        - in: "body"
          name: "body"
          description: "Client auth credentials to add"
          required: true
          schema:
            $ref: "#/definitions/ClientAuth"
      responses:
        "204":
          description: "New client auth credentials added"
        "400":
          description: "Invalid parameters"
          schema:
            $ref: "#/definitions/ErrorPayload"
        "409":
          description: "Client auth credentials already exist. Err code: ERR_CODE_ALREADY_EXIST"
          schema:
            $ref: "#/definitions/ErrorPayload"
        "500":
          description: "Invalid Operation"
          schema:
            $ref: "#/definitions/ErrorPayload"
  /clients-auth/{client_auth_id}:
    parameters:
      - name: "client_auth_id"
        in: "path"
        description: "client auth ID"
        required: true
        type: "string"
      - name: "force"
        in: "query"
        description: "If true, delete a client auth even when it has active/disconnected clients."
        required: false
        type: "boolean"
    delete:
      tags:
        - "Rport Client Auth Credentials"
      summary:  "Delete rport client authentication credentials. Require admin access"
      description: ""
      responses:
        "204":
          description: "Client auth credentials deleted."
        "400":
          description: "Invalid parameters"
          schema:
            $ref: "#/definitions/ErrorPayload"
        "404":
          description: "Client auth credentials not found"
          schema:
            $ref: "#/definitions/ErrorPayload"
        "405":
          description: "Operation not allowed. Error codes: ERR_CODE_CLIENT_AUTH_SINGLE, ERR_CODE_CLIENT_AUTH_RO"
          schema:
            $ref: "#/definitions/ErrorPayload"
        "409":
          description: "Could not delete. Client Auth has active or disconnected bound client(s). Err code: ERR_CODE_CLIENT_AUTH_HAS_CLIENT"
          schema:
            $ref: "#/definitions/ErrorPayload"
        "500":
          description: "Invalid Operation"
          schema:
            $ref: "#/definitions/ErrorPayload"
  /client-groups:
    get:
      tags:
        - "Client Groups"
      summary: "Return all client groups"
      description: "Return a list of all existing client groups sorted by ID in asc order"
      produces:
        - "application/json"
      responses:
        "200":
          description: "Successful Operation"
          schema:
            type: "object"
            properties:
              data:
                type: "array"
                items:
                  $ref: "#/definitions/ClientGroup"
        "500":
          description: "Invalid Operation"
          schema:
            $ref: "#/definitions/ErrorPayload"
    post:
      tags:
        - "Client Groups"
      summary: "Create a new client group. Require admin access"
      description: "Create a new client group."
      produces:
        - "application/json"
      parameters:
        - in: "body"
          name: "client group"
          description: "Client group to create. Note: ClientGroup.client_ids field should not be set. It's read-only"
          required: true
          schema:
            $ref: '#/definitions/ClientGroup'
      responses:
        "201":
          description: "Successful Operation"
        "400":
          description: "Invalid request parameters"
          schema:
            $ref: "#/definitions/ErrorPayload"
        "500":
          description: "Invalid Operation"
          schema:
            $ref: "#/definitions/ErrorPayload"
  /client-groups/{group_id}:
    get:
      tags:
        - "Client Groups"
      summary: "Return a client group"
      description: "Return a detailed info about a client group by a given id"
      produces:
        - "application/json"
      parameters:
        - name: "group_id"
          in: "path"
          description: "unique client group ID"
          required: true
          type: "string"
      responses:
        "200":
          description: "Successful Operation"
          schema:
            type: "object"
            properties:
              data:
                $ref: "#/definitions/ClientGroup"
        "404":
          description: "Client group not found"
          schema:
            $ref: "#/definitions/ErrorPayload"
        "500":
          description: "Invalid Operation"
          schema:
            $ref: "#/definitions/ErrorPayload"
    put:
      tags:
        - "Client Groups"
      summary: "Save a client group. Require admin access"
      description: "Update an existing client group or save a new client group"
      produces:
        - "application/json"
      parameters:
        - name: "group_id"
          in: "path"
          description: "unique client group ID"
          required: true
          type: "string"
        - in: "body"
          name: "client group"
          description: "Client group to save. Note: ClientGroup.client_ids field should not be set."
          required: true
          schema:
            $ref: '#/definitions/ClientGroup'
      responses:
        "204":
          description: "Successful Operation"
        "400":
          description: "Invalid request parameters"
          schema:
            $ref: "#/definitions/ErrorPayload"
        "500":
          description: "Invalid Operation"
          schema:
            $ref: "#/definitions/ErrorPayload"
    delete:
      tags:
        - "Client Groups"
      summary: "Delete a client group. Require admin access"
      description: "Delete a client group by a given id"
      produces:
        - "application/json"
      parameters:
        - name: "group_id"
          in: "path"
          description: "unique client group ID"
          required: true
          type: "string"
      responses:
        "204":
          description: "Successful Operation"
        "500":
          description: "Invalid Operation"
          schema:
            $ref: "#/definitions/ErrorPayload"
  /users:
    get:
      tags:
        - "Users"
      summary: "Return all users"
      description: "Return a list of all existing users sorted by username in asc order.
      This API requires the current user to be member of group `Administrators`. Returns 403 otherwise.
      The `Administrators` group name is hardcoded and cannot be changed at the moment"
      produces:
        - "application/json"
      responses:
        "200":
          description: "Successful Operation"
          schema:
            type: "object"
            properties:
              data:
                type: "array"
                items:
                  $ref: "#/definitions/UserGet"
        "400":
          description: "server runs on a static user-password pair, please use JSON file or database for user data"
          schema:
            $ref: "#/definitions/ErrorPayload"
        "403":
          description: "current user should belong to Administrators group to access this resource"
          schema:
            $ref: "#/definitions/ErrorPayload"
        "500":
          description: "Invalid Operation"
          schema:
            $ref: "#/definitions/ErrorPayload"
    post:
      tags:
        - "Users"
      summary: "Create a new user"
      description: "Create a new user.
      This API requires the current user to be member of group `Administrators`. Returns 403 otherwise.
      The `Administrators` group name is hardcoded and cannot be changed at the moment"
      produces:
        - "application/json"
      parameters:
        - in: "body"
          name: "user"
          description: "User to create."
          required: true
          schema:
            $ref: '#/definitions/UserPost'
      responses:
        "201":
          description: "Successful Operation"
        "400":
          description: "Invalid request parameters"
          schema:
            $ref: "#/definitions/ErrorPayload"
        "403":
          description: "current user should belong to Administrators group to access this resource"
          schema:
            $ref: "#/definitions/ErrorPayload"
        "500":
          description: "Invalid Operation"
          schema:
            $ref: "#/definitions/ErrorPayload"
  /users/{user_id}:
    put:
      tags:
        - "Users"
      summary: "Update a user identified by the provided id"
      description: "Update an existing user.
      This API requires the current user to be member of group `Administrators`. Returns 403 otherwise.
            The `Administrators` group name is hardcoded and cannot be changed at the moment."
      produces:
        - "application/json"
      parameters:
        - name: "user_id"
          in: "path"
          description: "unique user ID"
          required: true
          type: "string"
        - in: "body"
          name: "user"
          description: "User to update. Please note, that if you provide some key/values like `username: login1`, the not mentioned keys won't be changed, e.g. `password`"
          required: true
          schema:
            $ref: '#/definitions/UserPost'
      responses:
        "204":
          description: "Successful Operation"
        "400":
          description: "Invalid request parameters"
          schema:
            $ref: "#/definitions/ErrorPayload"
        "403":
          description: "current user should belong to Administrators group to access this resource"
          schema:
            $ref: "#/definitions/ErrorPayload"
        "500":
          description: "Invalid Operation"
          schema:
            $ref: "#/definitions/ErrorPayload"
    delete:
      tags:
        - "Users"
      summary: "Delete a user"
      description: "Deletes a user by a given id.
      This API requires the current user to be member of group `Administrators`. Returns 403 otherwise.
            The `Administrators` group name is hardcoded and cannot be changed at the moment"
      produces:
        - "application/json"
      parameters:
        - name: "user_id"
          in: "path"
          description: "unique user ID"
          required: true
          type: "string"
      responses:
        "204":
          description: "Successful Operation"
        "403":
          description: "current user should belong to Administrators group to access this resource"
          schema:
            $ref: "#/definitions/ErrorPayload"
        "500":
          description: "Invalid Operation"
          schema:
            $ref: "#/definitions/ErrorPayload"
  /vault-admin:
    get:
      tags:
        - "Vault"
      summary: "Get status of RPort vault"
      description: "Returns status information about the Rport vault."
      produces:
        - "application/json"
      responses:
        "200":
          description: "Successful Operation"
          schema:
            type: "object"
            properties:
              data:
                type: "object"
                properties:
                  init:
                    type: "string"
                    enum: [setup-completed, uninitialized]
                    description: "vault initialization status: if setup-completed vault is initialized or uninitialized otherwise"
                  status:
                    type: "string"
                    enum: [ locked, unlocked ]
                    description: "vault lock status"
        "401":
          description: "Unauthorized"
          schema:
            $ref: "#/definitions/ErrorPayload"
        "500":
          description: "Invalid Operation"
          schema:
            $ref: "#/definitions/ErrorPayload"
  /vault:
    get:
      tags:
        - "Vault"
      summary: "Read or find vault entries"
      description: "Reads all vault entries or find some based on the input parameters"
      produces:
        - "application/json"
      parameters:
        - in: "query"
          name: "sort"
          description: "Sort field to be used for values, the sorting direction is by default ASC.\n
          To change the direction add `-` to the sorting value e.g. `-id`. Allowed values are `id`, `client_id`, `created_by`, `created_at`, `key`.\n
          You can use as many sort parameters as you want."
          required: false
          type: "string"
        - in: "query"
          name: "filter[<FIELD>]"
          description: "Filter to find vault entries. It should be provided in the format as `filter[<FIELD>]=<VALUE>`,\n
            where `<FIELD>` is one of the values `id`, `client_id`, `created_by`, `created_at`, `key` and `<VALUE>` is the search value,\n
            e.g. `filter[created_by]=admin` will request only vault entries created by admin. You can use as many filter parameters as you want.\n
            If you want to filter by multiple values e.g. find entries either for client_id = client1 or client2 you can use following filters\n
            `filter[client_id]=client1,client2`.
            "
          required: false
          type: "string"
      responses:
        "200":
          description: "Successful Operation"
          schema:
            type: "object"
            properties:
              data:
                type: "array"
                items:
                  $ref: "#/definitions/VaultEntryOutputShort"
        "400":
          description: "unsupported sort field 'xyz'"
          schema:
            $ref: "#/definitions/ErrorPayload"
        "401":
          description: "Unauthorized"
          schema:
            $ref: "#/definitions/ErrorPayload"
        "409":
          description: "vault is locked or not initialized"
          schema:
            $ref: "#/definitions/ErrorPayload"
        "500":
          description: "Invalid Operation"
          schema:
            $ref: "#/definitions/ErrorPayload"
    post:
      tags:
        - "Vault"
      summary: "Creates a new vault entry"
      description: "Creates a new entry in vault with the encrypted value field.\n
      If another entry with the same key and client id combination exists, an error will be returned."
      produces:
        - "application/json"
      parameters:
        - in: "body"
          name: "body"
          description: "value in the json format"
          required: true
          schema:
            $ref: "#/definitions/VaultEntryInput"
      responses:
        "201":
          description: "Successful Operation"
          schema:
            type: "object"
            properties:
              data:
                type: "object"
                properties:
                  id:
                    type: "integer"
                    description: "unique internal id of the created vault entry"
        "400":
          description: "Invalid request parameters"
          schema:
            $ref: "#/definitions/ErrorPayload"
        "401":
          description: "Unauthorized"
          schema:
            $ref: "#/definitions/ErrorPayload"
        "409":
          description: "vault is locked or not initialized or another key exists for this client"
          schema:
            $ref: "#/definitions/ErrorPayload"
        "500":
          description: "Invalid Operation"
          schema:
            $ref: "#/definitions/ErrorPayload"
  /vault/{id}:
    get:
      tags:
        - "Vault"
      summary: "Read a decrypted vault value"
      description: "Reads a vault entry with a decrypted value field. If `required_group` value of the stored vault entry is not emtpy,\n
      only users of this group can read this value."
      produces:
        - "application/json"
      parameters:
        - in: "path"
          name: "id"
          required: true
          description: "Unique vault entry ID"
          type: "integer"
      responses:
        "200":
          description: "Successful Operation"
          schema:
            type: "object"
            properties:
              data:
                type: "object"
                $ref: "#/definitions/VaultEntryOutputFull"
        "401":
          description: "Unauthorized"
          schema:
            $ref: "#/definitions/ErrorPayload"
        "403":
          description: "your group doesn't allow access to this value"
          schema:
            $ref: "#/definitions/ErrorPayload"
        "404":
          description: "Cannot find a vault entry by the provided id"
          schema:
            $ref: "#/definitions/ErrorPayload"
        "409":
          description: "vault is locked or not initialized"
          schema:
            $ref: "#/definitions/ErrorPayload"
        "500":
          description: "Invalid Operation"
          schema:
            $ref: "#/definitions/ErrorPayload"
    put:
      tags:
        - "Vault"
      summary: "Updates an existing vault entry"
      description: "Updates an existing vault entry by the provided `id` parameter.\n
      If `required_group` value of the stored vault entry is not empty, only users of this group can change this value.\n
      You need to provide all fields like those you used to create a vault entry. Partial updates are not supported.
      You can get `id` it by using the listing API. You get the id also when you store a new value."
      parameters:
        - in: "path"
          name: "id"
          required: true
          description: "Unique vault entry ID"
          type: "integer"
        - in: "body"
          name: "body"
          description: "value in the json format"
          required: true
          schema:
            $ref: "#/definitions/VaultEntryInput"
      responses:
        "200":
          description: "Successful Operation"
          schema:
            type: "object"
            properties:
              data:
                type: "object"
                properties:
                  id:
                    type: "integer"
                    description: "unique internal id of the updated vault entry"
        "400":
          description: "Invalid body parameters"
          schema:
            $ref: "#/definitions/ErrorPayload"
        "401":
          description: "Unauthorized"
          schema:
            $ref: "#/definitions/ErrorPayload"
        "403":
          description: "your group doesn't allow access to this value"
          schema:
            $ref: "#/definitions/ErrorPayload"
        "409":
          description: "vault is locked or not initialized"
          schema:
            $ref: "#/definitions/ErrorPayload"
        "500":
          description: "Invalid Operation"
          schema:
            $ref: "#/definitions/ErrorPayload"
    delete:
      tags:
        - "Vault"
      summary: "Deletes an existing vault entry"
      description: "Delete a vault entry by the provided `id` parameter.\n
      If `required_group` value of the stored vault entry is not empty, only users of this group can delete this value."
      parameters:
        - in: "path"
          name: "id"
          required: true
          description: "Unique vault entry ID"
          type: "integer"
      responses:
        "204":
          description: "Successful Operation"
        "401":
          description: "Unauthorized"
          schema:
            $ref: "#/definitions/ErrorPayload"
        "403":
          description: "your group doesn't allow access to this value"
          schema:
            $ref: "#/definitions/ErrorPayload"
        "404":
          description: "cannot find this entry by the provided id"
          schema:
            $ref: "#/definitions/ErrorPayload"
        "409":
          description: "vault is locked or not initialized"
          schema:
            $ref: "#/definitions/ErrorPayload"
        "500":
          description: "Invalid Operation"
          schema:
            $ref: "#/definitions/ErrorPayload"

  /vault-admin/init:
    post:
      tags:
        - "Vault"
      summary: "Initialize vault"
      description: "Initializes vault database and stores password for further requests.
      This API requires the current user to be member of group `Administrators`. Returns 403 otherwise.
      The `Administrators` group name is hardcoded and cannot be changed at the moment"
      produces:
        - "application/json"
      parameters:
        - in: "body"
          name: "password"
          description: "Password to unlock the vault"
          required: true
          schema:
            $ref: '#/definitions/SinglePassword'
      responses:
        "201":
          description: "Successful Operation"
        "409":
          description: "vault is already initialized"
          schema:
            $ref: "#/definitions/ErrorPayload"
        "400":
          description: "Password is too short or too long"
          schema:
            $ref: "#/definitions/ErrorPayload"
        "403":
          description: "current user should belong to Administrators group to access this resource"
          schema:
            $ref: "#/definitions/ErrorPayload"
        "500":
          description: "Invalid Operation"
          schema:
            $ref: "#/definitions/ErrorPayload"
  /vault-admin/sesame:
    delete:
      tags:
        - "Vault"
      summary: "Locks vault"
      description: "Locks vault and delets it's password from server's memory.
      This API requires the current user to be member of group `Administrators`. Returns 403 otherwise.
            The `Administrators` group name is hardcoded and cannot be changed at the moment"
      produces:
        - "application/json"
      responses:
        "204":
          description: "Successful Operation"
        "403":
          description: "current user should belong to Administrators group to access this resource"
          schema:
            $ref: "#/definitions/ErrorPayload"
        "409":
          description: "vault is already locked"
          schema:
            $ref: "#/definitions/ErrorPayload"
        "500":
          description: "Invalid Operation"
          schema:
            $ref: "#/definitions/ErrorPayload"
    post:
      tags:
        - "Vault"
      summary: "Unlock vault"
      description: "Unlocks vault to make it functional. If vault is locked, it won't accept any API requests.
       This API requires the current user to be member of group `Administrators`. Returns 403 otherwise.
       The `Administrators` group name is hardcoded and cannot be changed at the moment"
      produces:
        - "application/json"
      parameters:
        - in: "body"
          name: "password"
          description: "Password to unlock the vault. It should be the same password, which was provided when the vault was initialized."
          required: true
          schema:
            $ref: '#/definitions/SinglePassword'
      responses:
        "201":
          description: "Successful Operation"
        "401":
          description: "wrong password provided"
          schema:
            $ref: "#/definitions/ErrorPayload"
        "409":
          description: "vault is already unlocked"
          schema:
            $ref: "#/definitions/ErrorPayload"
        "403":
          description: "current user should belong to Administrators group to access this resource"
          schema:
            $ref: "#/definitions/ErrorPayload"
        "500":
          description: "Invalid Operation"
          schema:
            $ref: "#/definitions/ErrorPayload"
  /library/scripts:
    get:
      tags:
        - "Library"
      summary: "Read or find scripts"
      description: "Reads all scripts or find some based on the input parameters"
      produces:
        - "application/json"
      parameters:
        - in: "query"
          name: "sort"
          description: "Sort field to be used for values, the sorting direction is by default ASC.\n
            To change the direction add `-` to the sorting value e.g. `-id`. Allowed values are `id`, `name`, `created_by`, `created_at`.\n
            You can use as many sort parameters as you want."
          required: false
          type: "string"
        - in: "query"
          name: "filter[<FIELD>]"
          description: "Filter to find scripts. It should be provided in the format as `filter[<FIELD>]=<VALUE>`,\n
              where `<FIELD>` is one of the values `id`, `name`, `created_by`, `created_at` and `<VALUE>` is the search value,\n
              e.g. `filter[created_by]=admin` will request only scripts created by admin. You can use as many filter parameters as you want.\n
              If you want to filter by multiple values e.g. find entries either for name = script1 or script2 you can use following filters\n
              `filter[name]=script1,script2`."
          required: false
          type: "string"
        - in: "query"
          name: "fields[<RESOURCE>]"
          description: "Fields to be returned. It should be provided in the format as `fields[<RESOURCE>]=<FIELDS>`,
              where `<RESOURCE>` is `scripts` and `<FIELDS>` is a comma separated list of fields. Example: `fields[scripts]=id,name`.
              If no fields are specified, all will be returned."
          required: false
          type: "string"
      responses:
        "200":
          description: "Successful Operation"
          schema:
            type: "object"
            properties:
              data:
                type: "array"
                items:
                  $ref: "#/definitions/Script"
        "400":
          description: "unsupported sort field 'xyz'"
          schema:
            $ref: "#/definitions/ErrorPayload"
        "401":
          description: "Unauthorized"
          schema:
            $ref: "#/definitions/ErrorPayload"
        "500":
          description: "Invalid Operation"
          schema:
            $ref: "#/definitions/ErrorPayload"
    post:
      tags:
        - "Library"
      summary: "Creates a new script"
      description: "Creates a new script.\n
        If another entry with the same name exists, an error will be returned."
      produces:
        - "application/json"
      parameters:
        - in: "body"
          name: "body"
          description: "value in the json format"
          required: true
          schema:
            $ref: "#/definitions/ScriptInput"
      responses:
        "201":
          description: "Successful Create Operation"
          schema:
            type: "object"
            properties:
              data:
                type: "object"
                $ref: "#/definitions/Script"
        "400":
          description: "Invalid request parameters"
          schema:
            $ref: "#/definitions/ErrorPayload"
        "401":
          description: "Unauthorized"
          schema:
            $ref: "#/definitions/ErrorPayload"
        "409":
          description: "another script with the same name exists"
          schema:
            $ref: "#/definitions/ErrorPayload"
        "500":
          description: "Invalid Operation"
          schema:
            $ref: "#/definitions/ErrorPayload"
  /library/scripts/{id}:
    get:
      tags:
        - "Library"
      summary: "Read a script"
      description: "Reads a script by the provided ID"
      produces:
        - "application/json"
      parameters:
        - in: "path"
          name: "id"
          required: true
          description: "Unique script ID"
          type: "string"
        - in: "query"
          name: "fields[<RESOURCE>]"
          description: "Fields to be returned. It should be provided in the format as `fields[<RESOURCE>]=<FIELDS>`,
              where `<RESOURCE>` is `scripts` and `<FIELDS>` is a comma separated list of fields. Example: `fields[scripts]=id,name`.
              If no fields are specified, all will be returned."
          required: false
          type: "string"
      responses:
        "200":
          description: "Successful Operation"
          schema:
            type: "object"
            properties:
              data:
                type: "object"
                $ref: "#/definitions/Script"
        "401":
          description: "Unauthorized"
          schema:
            $ref: "#/definitions/ErrorPayload"
        "404":
          description: "Cannot find a script by the provided id"
          schema:
            $ref: "#/definitions/ErrorPayload"
        "500":
          description: "Invalid Operation"
          schema:
            $ref: "#/definitions/ErrorPayload"
    put:
      tags:
        - "Library"
      summary: "Updates an existing script"
      description: "Updates an existing script by the provided `id` parameter.\n
      You need to provide all fields like those you used to create a script. Partial updates are not supported.
      You can get `id` by using the listing API. You get the id also when you store a new value."
      parameters:
        - in: "path"
          name: "id"
          required: true
          description: "Unique script ID"
          type: "string"
        - in: "body"
          name: "body"
          description: "value in the json format"
          required: true
          schema:
            $ref: "#/definitions/ScriptInput"
      responses:
        "200":
          description: "Successful Operation"
          schema:
            type: "object"
            properties:
              data:
                type: "object"
                $ref: "#/definitions/Script"
        "400":
          description: "Invalid body parameters"
          schema:
            $ref: "#/definitions/ErrorPayload"
        "401":
          description: "Unauthorized"
          schema:
            $ref: "#/definitions/ErrorPayload"
        "409":
          description: "another script with the same name exists"
          schema:
            $ref: "#/definitions/ErrorPayload"
        "500":
          description: "Invalid Operation"
          schema:
            $ref: "#/definitions/ErrorPayload"
    delete:
      tags:
        - "Library"
      summary: "Deletes an existing script"
      description: "Delete a script by the provided `id` parameter."
      parameters:
        - in: "path"
          name: "id"
          required: true
          description: "Unique script ID"
          type: "string"
      responses:
        "204":
          description: "Successful Operation"
        "401":
          description: "Unauthorized"
          schema:
            $ref: "#/definitions/ErrorPayload"
        "404":
          description: "cannot find script by the provided id"
          schema:
            $ref: "#/definitions/ErrorPayload"
        "500":
          description: "Invalid Operation"
          schema:
            $ref: "#/definitions/ErrorPayload"
  /library/commands:
    get:
      tags:
        - "Library"
      summary: "List commands"
      description: "Reads all commands or find some based on the input parameters"
      produces:
        - "application/json"
      parameters:
        - in: "query"
          name: "sort"
          description: "Sort field to be used for values, the sorting direction is by default ASC.\n
            To change the direction add `-` to the sorting value e.g. `-id`. Allowed values are `id`, `name`, `created_by`, `created_at`, `updated_by`, `updated_at`.\n
            You can use as many sort parameters as you want."
          required: false
          type: "string"
        - in: "query"
          name: "filter[<FIELD>]"
          description: "Filter to find commands. It should be provided in the format as `filter[<FIELD>]=<VALUE>`,\n
              where `<FIELD>` is one of the values `id`, `name`, `created_by`, `created_at`, `updated_by`, `updated_at` and `<VALUE>` is the search value,\n
              e.g. `filter[created_by]=admin` will request only commands created by admin. You can use as many filter parameters as you want.\n
              If you want to filter by multiple values e.g. find entries either for name = command1 or command2 you can use following filters\n
              `filter[name]=command1,command2`."
          required: false
          type: "string"
        - in: "query"
          name: "fields[<RESOURCE>]"
          description: "Fields to be returned. It should be provided in the format as `fields[<RESOURCE>]=<FIELDS>`,
              where `<RESOURCE>` is `comamnds` and `<FIELDS>` is a comma separated list of fields. Example: `fields[commands]=id,name`.
              If no fields are specified, all will be returned."
          required: false
          type: "string"
      responses:
        "200":
          description: "Successful Operation"
          schema:
            type: "object"
            properties:
              data:
                type: "array"
                items:
                  $ref: "#/definitions/Command"
        "400":
          description: "unsupported sort field 'xyz'"
          schema:
            $ref: "#/definitions/ErrorPayload"
        "401":
          description: "Unauthorized"
          schema:
            $ref: "#/definitions/ErrorPayload"
        "500":
          description: "Invalid Operation"
          schema:
            $ref: "#/definitions/ErrorPayload"
    post:
      tags:
        - "Library"
      summary: "Creates a new command"
      description: "Creates a new command.\n
        If another entry with the same name exists, an error will be returned."
      produces:
        - "application/json"
      parameters:
        - in: "body"
          name: "body"
          description: "value in the json format"
          required: true
          schema:
            $ref: "#/definitions/CommandInput"
      responses:
        "201":
          description: "Successful Create Operation"
          schema:
            type: "object"
            properties:
              data:
                type: "object"
                $ref: "#/definitions/Command"
        "400":
          description: "Invalid request parameters"
          schema:
            $ref: "#/definitions/ErrorPayload"
        "401":
          description: "Unauthorized"
          schema:
            $ref: "#/definitions/ErrorPayload"
        "409":
          description: "another script with the same name exists"
          schema:
            $ref: "#/definitions/ErrorPayload"
        "500":
          description: "Invalid Operation"
          schema:
            $ref: "#/definitions/ErrorPayload"
  /library/commands/{id}:
    get:
      tags:
        - "Library"
      summary: "Read a command"
      description: "Reads a command by the provided ID"
      produces:
        - "application/json"
      parameters:
        - in: "path"
          name: "id"
          required: true
          description: "Unique command ID"
          type: "string"
        - in: "query"
          name: "fields[<RESOURCE>]"
          description: "Fields to be returned. It should be provided in the format as `fields[<RESOURCE>]=<FIELDS>`,
              where `<RESOURCE>` is `commands` and `<FIELDS>` is a comma separated list of fields. Example: `fields[commands]=id,name`.
              If no fields are specified, all will be returned."
          required: false
          type: "string"
      responses:
        "200":
          description: "Successful Operation"
          schema:
            type: "object"
            properties:
              data:
                type: "object"
                $ref: "#/definitions/Command"
        "401":
          description: "Unauthorized"
          schema:
            $ref: "#/definitions/ErrorPayload"
        "404":
          description: "Cannot find a command by the provided id"
          schema:
            $ref: "#/definitions/ErrorPayload"
        "500":
          description: "Invalid Operation"
          schema:
            $ref: "#/definitions/ErrorPayload"
    put:
      tags:
        - "Library"
      summary: "Updates an existing command"
      description: "Updates an existing command by the provided `id` parameter.\n
      You need to provide all fields like those you used to create a command. Partial updates are not supported.
      You can get `id` by using the listing API. You get the id also when you store a new value."
      parameters:
        - in: "path"
          name: "id"
          required: true
          description: "Unique command ID"
          type: "string"
        - in: "body"
          name: "body"
          description: "value in the json format"
          required: true
          schema:
            $ref: "#/definitions/CommandInput"
      responses:
        "200":
          description: "Successful Operation"
          schema:
            type: "object"
            properties:
              data:
                type: "object"
                $ref: "#/definitions/Command"
        "400":
          description: "Invalid body parameters"
          schema:
            $ref: "#/definitions/ErrorPayload"
        "401":
          description: "Unauthorized"
          schema:
            $ref: "#/definitions/ErrorPayload"
        "409":
          description: "another command with the same name exists"
          schema:
            $ref: "#/definitions/ErrorPayload"
        "500":
          description: "Invalid Operation"
          schema:
            $ref: "#/definitions/ErrorPayload"
    delete:
      tags:
        - "Library"
      summary: "Deletes an existing command"
      description: "Delete a command by the provided `id` parameter."
      parameters:
        - in: "path"
          name: "id"
          required: true
          description: "Unique command ID"
          type: "string"
      responses:
        "204":
          description: "Successful Operation"
        "401":
          description: "Unauthorized"
          schema:
            $ref: "#/definitions/ErrorPayload"
        "404":
          description: "cannot find command by the provided id"
          schema:
            $ref: "#/definitions/ErrorPayload"
        "500":
          description: "Invalid Operation"
          schema:
            $ref: "#/definitions/ErrorPayload"
  /auditlog:
    get:
      tags:
        - "Audit Log"
      summary: "List auditlog entries"
      description: "List auditlog entries using the provided filters"
      produces:
        - "application/json"
      parameters:
        - name: "sort"
          in: "query"
          description: Sort option `-<field>`(desc) or `<field>`(asc). `<field>` can be one of `'timestamp', 'username', 'remote_ip', 'application', 'action', 'affected_id', 'client_id', 'client_hostname'`. For example, `&sort=-timestamp`.
          required: false
          type: "string"
        - name: "filter"
          in: "query"
          description: Filter option `filter[<field>]` or `filter[timestamp][<op>]`.
            `<field>` can be one of `'username', 'remote_ip', 'application', 'action', 'affected_id', 'client_id', 'client_hostname'`.
            For example, `&filter[username]=admin` or `filter[timestamp][gt]=2021-10-28`, etc.
            Multiple filters are possible.
          required: false
          type: "string"
        - name: "page"
          in: "query"
          required: false
          type: "integer"
          description: Pagination options `page[limit]` and `page[offset]` can be used to get more than the first page of results. Default limit is 10 and maximum is 100. The `count` property in meta shows the total number of results.
      responses:
        "200":
          description: "Successful Operation"
          schema:
            type: "object"
            properties:
              data:
                type: "array"
                items:
                  $ref: "#/definitions/AuditLog"
              meta:
                type: "object"
                properties:
                  count:
                    type: "integer"
        "401":
          description: "Unauthorized"
          schema:
            $ref: "#/definitions/ErrorPayload"
        "500":
          description: "Invalid Operation"
          schema:
            $ref: "#/definitions/ErrorPayload"

  /clients/{client_id}/metrics:
    get:
      tags:
        - "Monitoring"
      summary: "Reads client metrics"
      description: "Read monitoring data about client metrics for the provided clientID"
      produces:
        - "application/json"
      parameters:
        - in: "path"
          name: "client_id"
          required: true
          description: "Unique client ID"
          type: "string"
        - in: "query"
          name: "sort"
          description: "There is only `timestamp` allowed as sort field. Default direction is DESC\n
            To sort ascending use `&sort=-timestamp`."
          required: false
          type: "string"
        - in: "query"
          name: "filter"
          description: "Filter to find measurement points. It must be a combination of lower- and upper-bound.\n
              It should be provided in the format as `filter[<FIELD>][<OP-LOWER>]=<VALUE>&filter[<FIELD>][<OP-UPPER>]=<VALUE>`,\n
              where `<FIELD>` is one of the values `timestamp` or `limit`, `OP-LOWER` is one of `gt` or `since`, `OP-UPPER` is one of `lt` or `until`, and `<VALUE>` is the search value,\n
              e.g. `filter[timestamp][gt]=1636009200&filter[timestamp[lt]=1636009500` will request measurement points between the given timestamps(`unixepoch`).\n
              e.g. `filter[timestamp][since]=2021-01-01:00:00:00&filter[timestamp[until]=2021-01-01:01:00:00` also will request measurement points between the given timestamps.\n\n
              Fetching data for a period greater than `48 hours` is not allowed. If the period exceeds `2 hours`, than the returned measurement points get downsampled to reduce the amount of data.\n
              When downsampling takes place you get `average, min and max` values for `cpu_usage_percent, memory_usage_percent and io_usage_percent`\n\n
              You can fetch a distinct number of measurment points with filter[limit]
              e.g. `filter[timestamp][since]=2021-01-01:00:00:00&filter[limit]=10` (max limit=120 is allowed)\n
                or `filter[timestamp][gt]=1636009500&filter[limit]=10`will request 10 measurement points >= the given timestamp.\n
              "
          required: false
          type: "string"
        - in: "query"
          name: "fields[<RESOURCE>]"
          description: "Fields to be returned. It should be provided in the format as `fields[<RESOURCE>]=<FIELDS>`,
              where `<RESOURCE>` is `metrics` and `<FIELDS>` is a comma separated list of fields. Example: `fields[metrics]=timestamp,cpu_usage_percent,memory_usage_percent,io_usage_percent`.
              If no fields are specified, `timestamp, cpu_usage_percent and memory_usage_percent` are returned."
          required: false
          type: "string"
      responses:
        "200":
          description: "Successful Operation"
          schema:
            type: "object"
            properties:
              data:
                type: "object"
                $ref: "#/definitions/Metrics"
        "400":
          description: "Bad Request"
          schema:
            $ref: "#/definitions/ErrorPayload"
        "404":
          description: "Cannot find measurements by the provided id"
          schema:
            $ref: "#/definitions/ErrorPayload"
        "500":
          description: "Invalid Operation"
          schema:
            $ref: "#/definitions/ErrorPayload"
  /clients/{client_id}/mountpoints:
    get:
      tags:
        - "Monitoring"
      summary: "Reads client mountpoints"
      description: "Read monitoring data about client mountpoints for the provided clientID"
      produces:
        - "application/json"
      parameters:
        - in: "path"
          name: "client_id"
          required: true
          description: "Unique client ID"
          type: "string"
        - in: "query"
          name: "filter"
          description: "There is only one filter `timestamp` allowed, which will request the `first mountpoint measurement >= timestamp`.\n
          e.g. `filter[timestamp]=636009200` or `filter[timestamp]=2021-01-01:00:00:00`\n\n
          When no filter is given, then the youngest measurement is delivered.\n
              "
          required: false
          type: "string"
      responses:
        "200":
          description: "Successful Operation"
          schema:
            type: "object"
            properties:
              data:
                type: "object"
                $ref: "#/definitions/Mountpoints"
        "400":
          description: "Bad Request"
          schema:
            $ref: "#/definitions/ErrorPayload"
        "404":
          description: "Cannot find measurements by the provided id"
          schema:
            $ref: "#/definitions/ErrorPayload"
        "500":
          description: "Invalid Operation"
          schema:
            $ref: "#/definitions/ErrorPayload"
  /clients/{client_id}/processes:
    get:
      tags:
        - "Monitoring"
      summary: "Reads client processes"
      description: "Read monitoring data about client processes for the provided clientID"
      produces:
        - "application/json"
      parameters:
        - in: "path"
          name: "client_id"
          required: true
          description: "Unique client ID"
          type: "string"
        - in: "query"
          name: "filter"
          description: "There is only one filter `timestamp` allowed, which will request the `first processes measurement >= timestamp`.\n
          e.g. `filter[timestamp]=636009200` or `filter[timestamp]=2021-01-01:00:00:00`\n\n
          When no filter is given, then the youngest measurement is delivered.\n
              "
          required: false
          type: "string"
      responses:
        "200":
          description: "Successful Operation"
          schema:
            type: "object"
            properties:
              data:
                type: "object"
                $ref: "#/definitions/Processes"
        "400":
          description: "Bad Request"
          schema:
            $ref: "#/definitions/ErrorPayload"
        "404":
          description: "Cannot find measurements by the provided id"
          schema:
            $ref: "#/definitions/ErrorPayload"
        "500":
          description: "Invalid Operation"
          schema:
            $ref: "#/definitions/ErrorPayload"
definitions:
  Tunnel:
    type: "object"
    properties:
      id:
        type: "string"
      lhost:
        type: "string"
        description: "server listens to this host"
      lport:
        type: "string"
        description: "server listens to this port"
      rhost:
        type: "string"
        description: "client proxies connection to this host"
      rport:
        type: "string"
        description: "client proxies connection to this port"
      lport_random:
        type: "boolean"
        description: "True if lport was chosen automatically with a random available port."
      scheme:
        type: "string"
        description: "URI scheme."
      acl:
        type: "string"
        description: "IP v4 addresses who is allowed to use the tunnel (ipv6 is not supported yet). For example, '142.78.90.8,201.98.123.0/24,'."
  Client:
    type: "object"
    properties:
      id:
        type: "string"
      name:
        type: "string"
        description: "client name"
      os:
        type: "string"
        description: "long description of client OS"
      os_full_name:
        type: "string"
        description: "short description of client OS (e.g. Microsoft Windows Server 2016 Standard)"
      os_version:
        type: "string"
        description: "version info about client's OS e.g. 10.0.14393 Build 14393"
      os_arch:
        type: "string"
        description: "client cpu architecture (ex: 386, amd64)"
      os_family:
        type: "string"
        description: "client OS family (ex: debian, alpine, Standalone Workstation)"
      os_kernel:
        type: "string"
        description: "client OS kernel (ex: linux, windows)"
      os_virtualization_system:
        type: "string"
        description: "info about the VM where client is running e.g. KVM, LXC, HyperV, VMWare, Xen"
      os_virtualization_role:
        type: "string"
        description: "role of the client in the running VM e.g. host or guest"
      hostname:
        type: "string"
        description: "client hostname"
      cpu_family:
        type: "string"
        description: "client's processor family info"
      cpu_model:
        type: "string"
        description: "client's processor model info, e.g. 85"
      cpu_vendor:
        type: "string"
        description: "processor's vendor name , e.g. Intel"
      cpu_model_name:
        type: "string"
        description: "human readable name of the client's processor model, e.g. Intel(R) Xeon(R) Silver 4110 CPU @ 2.10GHz"
      num_cpus:
        type: "integer"
        description: "Number of cpu cores in the client's machine"
      mem_total:
        type: "number"
        description: "Total memory in bytes"
      timezone:
        type: "string"
        description: "Client's timezone e.g. PDT (UTC-07:00)"
      ipv4:
        type: "array"
        items:
          type: string
        description: "list of IPv4 addresses of the client"
      ipv6:
        type: "array"
        items:
          type: string
        description: "list of IPv6 addresses of the client"
      tags:
        type: "array"
        items:
          type: string
      version:
        type: "string"
        description: "client version"
      address:
        type: "string"
        description: "client address"
      tunnels:
        type: "array"
        items:
          $ref: "#/definitions/Tunnel"
      connection_state:
        type: "string"
        enum: [connected, disconnected]
        description: "indicates whether a client is connected or disconnected"
      disconnected_at:
        type: "string"
        format: "data-time"
        description: "time when a client was disconnected. If null - it's connected"
      client_auth_id:
        type: "string"
        description: "rport client authentication ID that was used to connect to server"
      allowed_user_groups:
        type: "array"
        items:
          type: string
        description: "list of user groups that are allowed to access this client. Administrators have always full-access to all clients. Empty list prevents access for everyone except admins"
      updates_status:
        $ref: '#/definitions/UpdatesStatus'
  ClientGroup:
    type: "object"
    properties:
      id:
        type: "string"
        description: "Client Group ID"
      description:
        type: "string"
        description: "Client Group description"
      client_ids:
        type: "array"
        items:
          type: string
        description: "Read Only field. Shows active and disconnected clients that belong to this group."
      params:
        type: "object"
        description: "Parameters that define what clients belong to a given client group.\n

        Each parameter can be specified by:\n
        1. exact match of the property (ignoring case). For example, \"client_id\": [\"test-win2019-tk01\", \"qa-lin-ubuntu16\"]\n
        2. dynamic criteria using wildcards (ignoring case). For example, \"os_family\": [\"linux*\"]\n

        For more details please see https://oss.rport.io/docs/no04-client-groups.html\n"
        properties:
          client_id:
            type: "array"
            items:
              type: string
            description: "client ID(s)"
          name:
            type: "array"
            items:
              type: string
            description: "client name(s)"
          os:
            type: "array"
            items:
              type: string
            description: "client OS description(s)"
          os_arch:
            type: "array"
            items:
              type: string
            description: "client cpu architecture(s) (ex: 386, amd64)"
          os_family:
            type: "array"
            items:
              type: string
            description: "client OS family (ex: debian, alpine, Standalone Workstation)"
          os_kernel:
            type: "array"
            items:
              type: string
            description: "client OS kernel(s) (ex: linux, windows)"
          hostname:
            type: "array"
            items:
              type: string
            description: "client hostname(s)"
          ipv4:
            type: "array"
            items:
              type: string
            description: "client IPv4 address(es)"
          ipv6:
            type: "array"
            items:
              type: string
            description: "client IPv6 address(es)"
          tag:
            type: "array"
            items:
              type: string
            description: "client tag(s)"
          version:
            type: "array"
            items:
              type: string
            description: "client version(s)"
          address:
            type: "array"
            items:
              type: string
            description: "client address(es)"
          client_auth_id:
            type: "array"
            items:
              type: string
            description: "client auth ID(s)"
  ClientAuth:
    type: "object"
    properties:
      id:
        type: "string"
        description: "client auth ID"
      password:
        type: "string"
        description: "client auth password"
  SinglePassword:
    type: "object"
    properties:
      password:
        type: "string"
        description: "A string of printed symbols 32 and 256 bits long"
  JobStatus:
    type: "string"
    enum: &JOB_STATUS
      - "running"
      - "successful"
      - "unknown"
      - "failed"
  Job:
    type: "object"
    properties:
      jid:
        type: "string"
        description: "job ID"
      client_id:
        type: "string"
        description: "client ID"
      client_name:
        type: "string"
        description: "client name"
      pid:
        type: "integer"
        description: "process ID"
      status:
        type: "string"
        enum: *JOB_STATUS
        description: "command status"
      command:
        type: "string"
        description: "executed command"
      cwd:
        type: "string"
        description: "current working directory for an executable command"
      is_sudo:
        type: "boolean"
        description: "execute the command as a sudo user"
      interpreter:
        type: "string"
        description: "command interpreter that was used to execute the command"
      started_at:
        type: "string"
        format: "data-time"
        description: "command start time"
      finished_at:
        type: "string"
        format: "data-time"
        description: "command finish time"
      created_by:
        type: "string"
        description: "API username who run the command"
      timeout_sec:
        type: "integer"
        description: "timeout in seconds that was used to observe the command execution"
      multi_job_id:
        type: "string"
        description: "multi-client job ID. If it is set then it means this command was initiated by running a multi-client job"
      error:
        type: "string"
        description: "is non-empty when it wasn't able to execute a command on rport client"
      result:
        type: "object"
        description: "command execution result"
        properties:
          stdout:
            type: "string"
            description: "process standard output"
          stderr:
            type: "string"
            description: "process standard error"
  JobSummary:
    type: "object"
    properties:
      jid:
        type: "string"
        description: "job ID"
      status:
        type: "string"
        enum: *JOB_STATUS
        description: "command status"
      finished_at:
        type: "string"
        format: "data-time"
        description: "command finish time"
  MultiJob:
    type: "object"
    properties:
      jid:
        type: "string"
        description: "multi-client job ID"
      started_at:
        type: "string"
        format: "data-time"
        description: "command finish time"
      created_by:
        type: "string"
        description: "API username who run the command"
      client_ids:
        type: "array"
        items:
          type: string
        description: "list of client IDs where the command was requested to run"
      group_ids:
        type: "array"
        items:
          type: string
        description: "list of client group IDs where the command was requested to run"
      command:
        type: "string"
        description: "executed command"
      cwd:
        type: "string"
        description: "current working directory for an executable command"
      is_sudo:
        type: "boolean"
        description: "execute the command as a sudo user"
      interpreter:
        type: "string"
        description: "command interpreter that was used to execute the command"
      timeout_sec:
        type: "integer"
        description: "timeout in seconds that was used to observe the command execution on each client"
      concurrent:
        type: "boolean"
        description: "whether command was executed sequentially or concurrently on clients"
      abort_on_err:
        type: "boolean"
        description: "whether command was specified to abort or not the whole cycle, if the execution fails on some client. Not applicable if 'concurrent' is true"
      jobs:
        type: "array"
        items:
          $ref: "#/definitions/Job"
        description: "clients' jobs"
  MultiJobSummary:
    type: "object"
    properties:
      jid:
        type: "string"
        description: "multi-client job ID"
      started_at:
        type: "string"
        format: "data-time"
        description: "command finish time"
      created_by:
        type: "string"
        description: "API username who run the command"
  UserGet:
    type: "object"
    properties:
      username:
        type: "string"
        description: "Username"
      groups:
        type: "array"
        items:
          type: string
        description: "List of groups to which the current user belongs"
      two_fa_send_to:
        type: "string"
        description: "Holds either the email or the pushover token of the user. It's used to deliver 2FA token to user when 2FA is enabled"
  UserPost:
    type: "object"
    properties:
      username:
        type: "string"
        description: "Username for the credentials pair"
      password:
        type: "string"
        description: "Password for the credentials pair"
      groups:
        type: "array"
        items:
          type: string
        description: "List of groups to which the current user belongs"
      two_fa_send_to:
        type: "string"
        description: "Holds either the email or the pushover token of the user. It's used to deliver 2FA token to user when 2FA is enabled"
  ErrorPayload:
    type: "object"
    properties:
      errors:
        type: "array"
        items:
          $ref: "#/definitions/ErrorPayloadItem"
  ErrorPayloadItem:
    type: "object"
    properties:
      code:
        type: "string"
      title:
        type: "string"
      detail:
        type: "string"
  ExecuteCmdRequest:
    description: "Request that contains a remote command to execute by rport client(s) and other related properties"
    type: "object"
    properties:
      command:
        type: "string"
        description: "remote command to execute by rport client(s). NOTE: if command limitation is enabled by an rport client then a full path command can be required to use. See https://oss.rport.io/docs/no06-command-execution.html for more details"
      cwd:
        type: "string"
        description: "current working directory where the command will be executed"
      is_sudo:
        type: "boolean"
        description: "execute the command as a sudo user"
      client_ids:
        type: "array"
        items:
          type: string
        minItems: 1
        description: "list of client IDs where to run the command"
      interpreter:
        type: "string"
        enum: [cmd, powershell]
        description: "command interpreter to use to execute the command. Is applicable only for windows clients. If not set 'cmd' is used by default"
      timeout_sec:
        type: "integer"
        description: "timeout in seconds to observe the command execution on each client separately. If not set a default timeout (60 seconds) is used"
      execute_concurrently:
        type: "boolean"
        description: "applicable only when multiple clients are specified. If true - execute the command concurrently on clients. If false - sequentially in order that is in 'client_ids'. By default is false"
      abort_on_error:
        type: "boolean"
        description: "applicable only when multiple clients are specified. Applicable only if 'execute_concurrently' is false. If true - abort the entire cycle if the execution fails on some client. By default is true"
  ExecuteScriptRequest:
    description: "Request that contains a remote script to execute by rport client(s) and other related properties"
    type: "object"
    properties:
      script:
        type: "string"
        description: "script to execute by rport client(s) in base64 format."
      cwd:
        type: "string"
        description: "current working directory where the script will be executed"
      is_sudo:
        type: "boolean"
        description: "execute the command as a sudo user"
      client_ids:
        type: "array"
        items:
          type: string
        minItems: 1
        description: "list of client IDs where to run the script"
      interpreter:
        type: "string"
        enum: [cmd, powershell, tacoscript]
        description: "command interpreter to use to execute the script. If not set 'cmd' is used by default on Windows, and '/bin/sh' on Unix. For tacoscript interpreter you should install tacoscript binary from here: https://github.com/cloudradar-monitoring/tacoscript#installation. It should also be available in the system path."
      timeout_sec:
        type: "integer"
        description: "timeout in seconds to observe the script execution on each client separately. If not set a default timeout (60 seconds) is used"
      execute_concurrently:
        type: "boolean"
        description: "applicable only when multiple clients are specified. If true - execute the script concurrently on clients. If false - sequentially in order that is in 'client_ids'. By default is false"
      abort_on_error:
        type: "boolean"
        description: "applicable only when multiple clients are specified. Applicable only if 'execute_concurrently' is false. If true - abort the entire cycle if the execution fails on some client. By default is true"
  LoginResponse:
    type: "object"
    description: "Response returned by `/login` endpoints"
    properties:
      token:
        type: "string"
        description: "Authorization JWT token. It's null when 2fa is enabled"
      two_fa:
        type: "object"
        description: "2FA information. It's null when 2fa is disabled"
        properties:
          send_to:
            type: "string"
            description: "Recipient (email or pushover user key) that is used to send 2fa token to the user"
          delivery_method:
            type: "string"
            enum: ["email", "pushover"]
            description: "Delivery method that is used to send 2fa token to the user"
  VaultEntryInput:
    type: "object"
    properties:
      client_id:
        type: "string"
        description: "Used to tie a document to a specific client where 0 means the document can be accessed from any client."
      required_group:
        type: "string"
        description: "if filled, users not belonging to this group are not allowed to store or read the decrypted value"
      key:
        type: "string"
        description: "[required] some string to identify the document"
      value:
        type: "string"
        description: "[required] value represents the encrypted `body` of a document. It should be provided as a plain text"
      type:
        type: "string"
        enum: &VAULT_VALUE_TYPE
          - "text"
          - "secret"
          - "markdown"
          - "string"
        description: "[required] Type of the secret value"
  VaultEntryOutputFull:
    type: "object"
    properties:
      client_id:
        type: "string"
        description: "Used to tie a document to a specific client where 0 means the document can be accessed from any client."
      required_group:
        type: "string"
        description: "if filled, users not belonging to this group are not allowed to store or read the decrypted value"
      key:
        type: "string"
        description: "some string to identify the document"
      type:
        type: "string"
        enum: *VAULT_VALUE_TYPE
        description: "Type of the secret value"
      value:
        type: "string"
        description: "decrypted value of the vault entry"
      id:
        type: "integer"
        description: "Unique internal id of a vault entry"
      created_at:
        type: "string"
        format: "data-time"
        description: "Date and time of vault entry creation"
      updated_at:
        type: "string"
        format: "data-time"
        description: "Date and time of vault entry last update"
      created_by:
        type: "string"
        description: "User name who created this vault entry"
      updated_by:
        type: "string"
        description: "User name who last updated this vault entry"
  VaultEntryOutputShort:
    type: "object"
    properties:
      client_id:
        type: "string"
        description: "Used to tie a document to a specific client where 0 means the document can be accessed from any client."
      key:
        type: "string"
        description: "some string to identify the document"
      id:
        type: "integer"
        description: "Unique internal id of a vault entry"
      created_at:
        type: "string"
        format: "data-time"
        description: "Date and time of vault entry creation"
      created_by:
        type: "string"
        description: "User name who created this vault entry"
  Script:
    type: "object"
    properties:
      name:
        type: "string"
        description: "User-friendly name of a script"
      id:
        type: "string"
        description: "unique internal identifier of a script in uuid4 format"
      created_at:
        type: "string"
        format: "data-time"
        description: "Date and time of script creation"
      created_by:
        type: "string"
        description: "User name who created this script"
      interpreter:
        type: "string"
        description: "how will the script be executed on the client, e.g. /bin/sh, cmd.exe, powershell, tacoscript"
      cwd:
        type: "string"
        description: "current working directory, where the script should be executed"
      script:
        type: "string"
        description: "text of the script"
      is_sudo:
        type: "boolean"
        description: "if true, this script will be executed as a sudo user"
  ScriptInput:
    type: "object"
    properties:
      name:
        type: "string"
        description: "[required] User-friendly name of a script"
      script:
        type: "string"
        description: "[required] text of the script"
      interpreter:
        type: "string"
        description: "how will the script be executed on the client, e.g. /bin/sh, cmd.exe, powershell, tacoscript"
      cwd:
        type: "string"
        description: "current working directory, where the script should be executed"
      is_sudo:
        type: "boolean"
        description: "if true, this script will be executed as a sudo user"
  UpdatesStatus:
    type: "object"
    properties:
      refreshed:
        type: "string"
        format: "date-time"
        description: "When was the status refreshed"
      updates_available:
        type: "integer"
        description: "Number of updates available"
      security_updates_available:
        type: "integer"
        description: "Number of security updates available"
      updates_summaries:
        type: "array"
        description: "List of available updates"
        items:
          $ref: "#/definitions/UpdateSummary"
      reboot_pending:
        type: "boolean"
        description: "Is reboot required at the moment"
      error:
        type: "string"
        description: "Error that happened when refreshing status if any"
      hint:
        type: "string"
        description: "Suggested solution to the error if any"
  UpdateSummary:
    type: "object"
    properties:
      title:
        type: "string"
        description: "Title of the update"
      description:
        type: "string"
        description: "Description of the update"
      reboot_required:
        type: "boolean"
        description: "Whether the update requires reboot"
      is_security_update:
        type: "boolean"
        description: "Whether this is a security update"
  Command:
    type: "object"
    properties:
      name:
        type: "string"
        description: "User-friendly name of a command"
      id:
        type: "string"
        description: "unique internal identifier of a command in uuid4 format"
      created_at:
        type: "string"
        format: "data-time"
        description: "Date and time of command creation"
      created_by:
        type: "string"
        description: "User name who created this command"
      updated_at:
        type: "string"
        format: "data-time"
        description: "Date and time of last command update"
      updated_by:
        type: "string"
        description: "User name who last updated this command"
      cmd:
        type: "string"
        description: "text of the command"
  CommandInput:
    type: "object"
    properties:
      name:
        type: "string"
        description: "[required] User-friendly name of a commend"
      script:
        type: "string"
        description: "[required] text of the command"
<<<<<<< HEAD
  Metrics:
=======
  AuditLog:
>>>>>>> 0f2e1be4
    type: "object"
    properties:
      timestamp:
        type: "string"
        format: "date-time"
<<<<<<< HEAD
        description: "Timestamp of measurement"
      cpu_usage_percent:
        properties:
          value:
            type: "number"
            description: "cpu_usage_percent or average of cpu_usage_percent"
          min:
            type: "number"
            description: "cpu_usage_percent minimum"
          max:
            type: "number"
            description: "cpu_usage_percent maximum"
      memory_usage_percent:
        properties:
          value:
            type: "number"
            description: "memory_usage_percent or average of memory_usage_percent"
          min:
            type: "number"
            description: "memory_usage_percent minimum"
          max:
            type: "number"
            description: "memory_usage_percent maximum"
      io_usage_percent:
        properties:
          value:
            type: "number"
            description: "io_usage_percent or average of cpu_usage_percent"
          min:
            type: "number"
            description: "io_usage_percent minimum"
          max:
            type: "number"
            description: "io_usage_percent maximum"
  Mountpoints:
    type: "object"
    properties:
      timestamp:
        type: "string"
        format: "date-time"
        description: "Timestamp of measurement"
      mountpoints:
        type: "string"
        description: "JSON encoded information about mountpoints"
  Processes:
    type: "object"
    properties:
      timestamp:
        type: "string"
        format: "date-time"
        description: "Timestamp of measurement"
      mountpoints:
        type: "string"
        description: "JSON encoded information about processes"
=======
        description: "Timestamp of the action"
      username:
        type: "string"
        description: "Username of the user that initiated the action"
      remote_ip:
        type: "string"
        description: "IP of the user that initiated the action"
      application:
        type: "string"
        description: "Part of the rport that the action belongs to"
      action:
        type: "string"
        description: "Action performed"
      affected_id:
        type: "string"
        description: "ID of the entity that action was executed on"
      client_id:
        type: "string"
        description: "ID of the client that has been affected"
      client_hostname:
        type: "string"
        description: "Hostname of the client that has been affected"
      request:
        type: "string"
        description: "Json blob that was used to request the action"
      response:
        type: "string"
        description: "Json blob that was the result of the action"
>>>>>>> 0f2e1be4
<|MERGE_RESOLUTION|>--- conflicted
+++ resolved
@@ -3124,17 +3124,46 @@
       script:
         type: "string"
         description: "[required] text of the command"
-<<<<<<< HEAD
-  Metrics:
-=======
   AuditLog:
->>>>>>> 0f2e1be4
     type: "object"
     properties:
       timestamp:
         type: "string"
         format: "date-time"
-<<<<<<< HEAD
+        description: "Timestamp of the action"
+      username:
+        type: "string"
+        description: "Username of the user that initiated the action"
+      remote_ip:
+        type: "string"
+        description: "IP of the user that initiated the action"
+      application:
+        type: "string"
+        description: "Part of the rport that the action belongs to"
+      action:
+        type: "string"
+        description: "Action performed"
+      affected_id:
+        type: "string"
+        description: "ID of the entity that action was executed on"
+      client_id:
+        type: "string"
+        description: "ID of the client that has been affected"
+      client_hostname:
+        type: "string"
+        description: "Hostname of the client that has been affected"
+      request:
+        type: "string"
+        description: "Json blob that was used to request the action"
+      response:
+        type: "string"
+        description: "Json blob that was the result of the action"
+  Metrics:
+    type: "object"
+    properties:
+      timestamp:
+        type: "string"
+        format: "date-time"
         description: "Timestamp of measurement"
       cpu_usage_percent:
         properties:
@@ -3188,34 +3217,4 @@
         description: "Timestamp of measurement"
       mountpoints:
         type: "string"
-        description: "JSON encoded information about processes"
-=======
-        description: "Timestamp of the action"
-      username:
-        type: "string"
-        description: "Username of the user that initiated the action"
-      remote_ip:
-        type: "string"
-        description: "IP of the user that initiated the action"
-      application:
-        type: "string"
-        description: "Part of the rport that the action belongs to"
-      action:
-        type: "string"
-        description: "Action performed"
-      affected_id:
-        type: "string"
-        description: "ID of the entity that action was executed on"
-      client_id:
-        type: "string"
-        description: "ID of the client that has been affected"
-      client_hostname:
-        type: "string"
-        description: "Hostname of the client that has been affected"
-      request:
-        type: "string"
-        description: "Json blob that was used to request the action"
-      response:
-        type: "string"
-        description: "Json blob that was the result of the action"
->>>>>>> 0f2e1be4
+        description: "JSON encoded information about processes"