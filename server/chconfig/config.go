--- conflicted
+++ resolved
@@ -40,29 +40,8 @@
 )
 
 type APIConfig struct {
-<<<<<<< HEAD
-	Address               string  `mapstructure:"address"`
-	DomainBasedAddress    string  `mapstructure:"hostname_port"`
-	Auth                  string  `mapstructure:"auth"`
-	AuthFile              string  `mapstructure:"auth_file"`
-	AuthUserTable         string  `mapstructure:"auth_user_table"`
-	AuthGroupTable        string  `mapstructure:"auth_group_table"`
-	AuthGroupDetailsTable string  `mapstructure:"auth_group_details_table"`
-	AuthHeader            string  `mapstructure:"auth_header"`
-	UserHeader            string  `mapstructure:"user_header"`
-	CreateMissingUsers    bool    `mapstructure:"create_missing_users"`
-	DefaultUserGroup      string  `mapstructure:"default_user_group"`
-	JWTSecret             string  `mapstructure:"jwt_secret"`
-	DocRoot               string  `mapstructure:"doc_root"`
-	CertFile              string  `mapstructure:"cert_file"`
-	KeyFile               string  `mapstructure:"key_file"`
-	AccessLogFile         string  `mapstructure:"access_log_file"`
-	UserLoginWait         float32 `mapstructure:"user_login_wait"`
-	MaxFailedLogin        int     `mapstructure:"max_failed_login"`
-	BanTime               int     `mapstructure:"ban_time"`
-	MaxTokenLifeTimeHours int     `mapstructure:"max_token_lifetime"`
-=======
 	Address                string  `mapstructure:"address"`
+	DomainBasedAddress     string  `mapstructure:"hostname_port"`
 	Auth                   string  `mapstructure:"auth"`
 	AuthFile               string  `mapstructure:"auth_file"`
 	AuthUserTable          string  `mapstructure:"auth_user_table"`
@@ -83,7 +62,6 @@
 	MaxTokenLifeTimeHours  int     `mapstructure:"max_token_lifetime"`
 	PasswordMinLength      int     `mapstructure:"password_min_length"`
 	PasswordZxcvbnMinscore int     `mapstructure:"password_zxcvbn_minscore"`
->>>>>>> 289e80c4
 
 	TwoFATokenDelivery       string                 `mapstructure:"two_fa_token_delivery"`
 	TwoFATokenTTLSeconds     int                    `mapstructure:"two_fa_token_ttl_seconds"`
