#======================================================================================================================
# vim: softtabstop=2 shiftwidth=2 expandtab fenc=utf-8 spell spelllang=en cc=120
#======================================================================================================================
#
#          FILE: rport.example.config
#
#   DESCRIPTION: Configuration file for the rport client
#
#          BUGS: https://github.com/cloudradar-monitoring/rport/issues
#
#          HELP: https://github.com/cloudradar-monitoring/rport/blob/master/README.md
#
#     COPYRIGHT: (c) 2020 by the CloudRadar Team,
#
#       LICENSE: MIT
#  ORGANIZATION: cloudradar GmbH, Potsdam, Germany (cloudradar.io)
#       CREATED: 10/10/2020
#======================================================================================================================

[client]
## rportd server address.
## Mandatory IP address and port divided by a colon.
server = "0.0.0.0:8080"

## list of fallback rportd servers to which the clients tries to connect
## if the above "main" server is not reachable.
#fallback_servers = ["fallback-a.example.com:9090","fallback-b.example.com:80"]
## if connected to a fallback server, try every interval to switch back to the main server.
#server_switchback_interval = '2m'

## fingerprint string to perform host-key validation against the server's public key.
## Highly recommended. Not using it is a big security risk.
## Alternatively, can also be specified via the environment variable RPORT_FINGERPRINT.
#fingerprint = "36:98:56:12:f3:dc:e5:8d:ac:96:48:23:b6:f0:42:15"

## Required client authentication credentials in the form: "<client-auth-id>:<password>".
## Alternatively, can also be specified via the environment variable RPORT_AUTH.
auth = "clientAuth1:1234"

## An optional HTTP CONNECT or SOCKS5 proxy which will be used to reach the rport server.
## Authentication can be specified inside the URL.
#proxy = "http://admin:password@my-server.com:8081"

## By default rport reads /etc/machine-id (Linux) or the ComputerSystemProduct UUID (Windows)
## to get a unique id for the client identification.
## NOTE: all history for a client is stored based on this id.
use_system_id = true
## An optional hard-coded client ID to better identify the client.
## If not set, a random id will be created that changes on every client start.
## That's why it's highly recommended to set it with a value that was generated on the first
## start or just set it on the very beginning. So on client restart all his history will be preserved.
## The server rejects connections on duplicated ids.
#id = "5616a70e-81a0-4eec-bab3-0861e3c88334"

## By default rport reads the local hostname to identify the system in a human-readable way.
use_hostname = true
## Optionally you can set a hard-coded name for the client.
## Useful if you use numeric ids to make client identification easier.
#name = "my_win_vm_1"

## An optional list of tags to give your clients attributes.
## Used for filtering clients on the server.
#tags = ['win', 'server', 'vm']

## Optional remote connections tunneled through the server, each of which come in the form:
##   <local-port>
##   or
##   <remote-port>:<local-port>
##   or
##   <remote-port>:<local-interface>:<local-port>
##   Examples:
##   1)  remotes = ['22']
##       Makes the local port 22 available on a random port of the rport server.
##   2)  remotes = ['2222:127.0.0.1:22'] or shorthand
##       remotes = ['2222:22']
##       Makes the local SSH port 22 available on port 2222 of the rport server.
##   3)  remotes = ['9999:192.168.1.1:80']
##       Makes the Port 80 of 192.168.1.1 available on port 9999 of the rport server.
## sharing <remote-host>:<remote-port> from the client to the server's <local-interface>:<local-port>.
## If not set, client connects without active tunnel(s) waiting for tunnels to be initialized by the server.
## Multiple remotes must be comma separated. Using linebreaks after the comma is possible.
#remotes = [
#  '3389:3389',
#  '5050'
#]

## There is no technical requirement to run the rport client under the root user.
## Running it as root is an unnecessary security risk.
## Rport exits with an error if started as root unless you explicitly allow it.
## Defaults to false, ignored on Windows.
#allow_root = false

## Supervision and reporting of the pending updates (patch level)
## Rport can constantly summarize pending updates and
## make that summary available on the rport server.
## On Debian/Ubuntu and SuSE Linux sudo rules are needed.
## https://oss.rport.io/docs/no16-update-status.html
## How often after the rport client has started pending updates are summarized
## Set 0 to disable.
## Supported time units: h (hours), m (minutes)
## Default: updates_interval = '4h'
#updates_interval = '4h'

## An optional param to define a local directory path to store internal data.
## By default, "/var/lib/rport" is used on Linux or 'C:\Program Files\rport' on Windows.
## On Linux you must create this directory because an unprivileged user
## don't have the right to create a directory in /var/lib.
## Ideally this directory is the homedir of the rport user and has been created along with the user.
## Example: useradd -r -d /var/lib/rport -m -s /bin/false -U -c "System user for rport client and server" rport
#data_dir = "/var/lib/rport"

[connection]
  ## An optional keepalive interval. You must specify a time with a unit, for example '30s' or '2m'.
  ## Defaults to '0s' (disabled)
  keep_alive = '30s'

  ## Maximum number of times to retry before exiting. Defaults to unlimited (-1)
  #max_retry_count = 10

  ## Maximum wait time before retrying after a disconnection. Defaults to 5 minutes
  max_retry_interval = '5m'

  ## Optionally set the 'Host' header. Defaults to the host found in the server url
  #hostname = "myvm1.lan"

  ## Other custom headers in the form "HeaderName: HeaderContent"
  #headers = ['User-Agent: test1', 'Authorization: Basic XXXXXX']

[logging]
  ## Specifies log file path for global logging.
  ## Not setting "log_file" turns logging off.
  #log_file = 'C:\Program Files\rport\rport.log'
  log_file = "/var/log/rport/rport.log"

  ## Specify log level. Values: 'error', 'info', 'debug'.
  ## Defaults to 'error'
  log_level = "error"

[remote-commands]
  ## Enable or disable execution of remote commands sent by server.
  ## Defaults: true
  #enabled = true

  ## Limit the maximum length of the command or script output that is sent back to server.
  ## Applies to the stdout and stderr separately.
  ## If exceeded {send_back_limit} bytes are sent.
  ## Defaults: 4M
  #send_back_limit = 4194304

  ## Allow commands matching the following regular expressions.
  ## The filter is applied to the command sent. Full path must be used.
  ## See {order} parameter for more details how it's applied together with {deny}.
  ## Defaults: ['^/usr/bin/.*','^/usr/local/bin/.*','^C:\\Windows\\System32\\.*']
  #allow = ['^/usr/bin/.*','^/usr/local/bin/.*','^C:\\Windows\\System32\\.*']

  ## Deny commands matching one of the following regular expressions.
  ## The filter is applied to the command sent. Full path must be used.
  ## See {order} parameter for more details how it's applied together with {allow}.
  ## With the below default filter only single commands are allowed.
  ## Defaults: ['(\||<|>|;|,|\n|&)']
  #deny = ['(\||<|>|;|,|\n|&)']

  ## Order: ['allow','deny'] or ['deny','allow']. Order of which filter is applied first.
  ## Defaults: ['allow','deny']
  ##
  ## order: ['allow','deny']
  ## First, all allow directives are evaluated; at least one must match, or the command is rejected.
  ## Next, all deny directives are evaluated. If any matches, the command is rejected.
  ## Last, any commands which do not match an allow or a deny directive are denied by default.
  ## Example:
  ## allow: ['^/usr/bin/.*']
  ## deny: ['^/usr/bin/zip']
  ## All commands in /usr/bin except '/usr/bin/zip' can be executed. Full path must be used.
  ##
  ## order: ['deny','allow']
  ## First, all deny directives are evaluated; if any match,
  ## the command is denied UNLESS it also matches an allow directive.
  ## Any command which do not match any allow or deny directives are permitted.
  ## Example:
  ## deny: ['.*']
  ## allow: ['zip$']
  ## All commands are denied except those ending in zip.
  ##
  #order = ['allow','deny']

[remote-scripts]
  ## Enable or disable execution of remote scripts sent by server.
  ## Defaults: false
  #enabled = false

[monitoring]
  ## The rport client can collect and report performance data of the operating system.
  ## https://oss.rport.io/docs/no17-monitoring.html
  ## Monitoring is enabled by default
  enabled = true

  ## How often (seconds) monitoring data should be collected.
  ## A value below 60 seconds will be overwritten by the hard-coded default of 60 seconds.
  #interval = 60

  ## RPort monitors the fill level of almost all volumes or mount points.
  ## Change the below defaults to include or exclude volumes or mount points from the monitoring.
  #fs_type_include = ['ext3','ext4','xfs','jfs','ntfs','btrfs','hfs','apfs','exfat','smbfs','nfs']

  ## List of excluded mount points or device letters
  ## Example:
  # fs_path_exclude = ['/mnt/*','h:']
  #fs_path_exclude = []

  ## Having fs_path_exclude_recurse = false the specified path
  ## must match a mountpoint or it will be ignored
  ## Having fs_path_exclude_recurse = true the specified path
  ## can be any folder and all mountpoints underneath will be excluded
  #fs_path_exclude_recurse = false

  ## To avoid monitoring of so-called mount binds,
  ## mount points are identified by the path and device name.
  ## Mountpoints pointing to the same device are ignored.
  ## What appears first in /proc/self/mountinfo is considered as the original.
  ## Applies only to Linux
  #fs_identify_mountpoints_by_device = true

  ## RPort monitors all running processes
  ## Process monitoring is enabled by default
  pm_enabled = true

  ## Monitor kernel tasks identified by process group 0
  #pm_enable_kerneltask_monitoring = true

  ## The process list is sorted by PID descending. Only the top N processes are monitored.
  #pm_max_number_monitored_processes = 500

  ## Monitor the bandwidth usage of the following maximum two network cards:
  ## 'net_lan' and 'net_wan'.
  ## You must specify the device name and the maximum speed in Megabits.
  ## On Windows use 'Get-Netadapter' to discover adapter names.
  ## Examples:
  ## net_lan = [ 'eth0' , '1000' ]
  ## net_wan = ['Ethernet0', '1000']
  #net_lan = ['', '1000']
  #net_wan = ['', '1000']
<<<<<<< HEAD

[file-push]
  ## The rport client will reject writing files to any of the following folders and its subfolders.
  ## https://oss.rport.io/docs/no18-file-upload.html
  ## wildcards (glob) are supported.
  ## Linux defaults
  # file_push_deny = ['/bin', '/sbin', '/boot', '/usr/bin', '/usr/sbin', '/dev', '/lib*', '/run']
  ## Windows defaults
  # file_push_deny = ['C:\Windows\', 'C:\ProgramData']
=======
  
[interpreter-aliases]
  ## For fast and unified script execution with different interpreters and shells,
  ## you can specify aliases. Instead of providing the full path to the shell,
  ## sending the alias is sufficient.
  ## Examples:
  # pwsh7 = 'C:\Program Files\PowerShell\7\pwsh.exe'
  # bash = 'C:\Program Files\Git\bin\bash.exe'
>>>>>>> 3c37f770
<|MERGE_RESOLUTION|>--- conflicted
+++ resolved
@@ -239,7 +239,14 @@
   ## net_wan = ['Ethernet0', '1000']
   #net_lan = ['', '1000']
   #net_wan = ['', '1000']
-<<<<<<< HEAD
+
+[interpreter-aliases]
+  ## For fast and unified script execution with different interpreters and shells,
+  ## you can specify aliases. Instead of providing the full path to the shell,
+  ## sending the alias is sufficient.
+  ## Examples:
+  # pwsh7 = 'C:\Program Files\PowerShell\7\pwsh.exe'
+  # bash = 'C:\Program Files\Git\bin\bash.exe'
 
 [file-push]
   ## The rport client will reject writing files to any of the following folders and its subfolders.
@@ -248,14 +255,4 @@
   ## Linux defaults
   # file_push_deny = ['/bin', '/sbin', '/boot', '/usr/bin', '/usr/sbin', '/dev', '/lib*', '/run']
   ## Windows defaults
-  # file_push_deny = ['C:\Windows\', 'C:\ProgramData']
-=======
-  
-[interpreter-aliases]
-  ## For fast and unified script execution with different interpreters and shells,
-  ## you can specify aliases. Instead of providing the full path to the shell,
-  ## sending the alias is sufficient.
-  ## Examples:
-  # pwsh7 = 'C:\Program Files\PowerShell\7\pwsh.exe'
-  # bash = 'C:\Program Files\Git\bin\bash.exe'
->>>>>>> 3c37f770
+  # file_push_deny = ['C:\Windows\', 'C:\ProgramData']