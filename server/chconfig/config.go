--- conflicted
+++ resolved
@@ -320,8 +320,6 @@
 		return err
 	}
 
-<<<<<<< HEAD
-=======
 	if c.Server.MaxRequestBytes > 0 {
 		c.API.MaxRequestBytes = c.Server.MaxRequestBytes
 		mLog.Info("server setting 'max_request_bytes' is deprecated and will be removed soon. Use the setting in api section instead.")
@@ -335,7 +333,6 @@
 		mLog.Info("server setting 'enable_ws_test_endpoints' is deprecated and will be removed soon. Use the setting in api section instead.")
 	}
 
->>>>>>> 91978d59
 	if err := c.Server.parseAndValidateURLs(); err != nil {
 		return err
 	}
