--- conflicted
+++ resolved
@@ -24,11 +24,7 @@
 	jwt.StandardClaims
 }
 
-<<<<<<< HEAD
-func (al *APIListener) createAuthToken(lifetime time.Duration, username, subject string) (string, error) {
-=======
-func (al *APIListener) createAuthToken(ctx context.Context, lifetime time.Duration, username string) (string, error) {
->>>>>>> b2eccbcb
+func (al *APIListener) createAuthToken(ctx context.Context, lifetime time.Duration, username, subject string) (string, error) {
 	if username == "" {
 		return "", errors.New("username cannot be empty")
 	}
@@ -60,15 +56,11 @@
 	return al.apiSessions.Save(ctx, s)
 }
 
-<<<<<<< HEAD
 func (al *APIListener) subjectFromRequest(r *http.Request) string {
 	return "/" + strings.Trim(r.URL.Path, "/")
 }
 
-func (al *APIListener) validateBearerToken(tokenStr, curSubject string) (bool, string, *APISession, error) {
-=======
-func (al *APIListener) validateBearerToken(ctx context.Context, tokenStr string) (bool, string, *session.APISession, error) {
->>>>>>> b2eccbcb
+func (al *APIListener) validateBearerToken(ctx context.Context, tokenStr, curSubject string) (bool, string, *session.APISession, error) {
 	tk := &Token{}
 	token, err := jwt.ParseWithClaims(tokenStr, tk, func(token *jwt.Token) (i interface{}, err error) {
 		return []byte(al.config.API.JWTSecret), nil
